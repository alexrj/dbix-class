--- conflicted
+++ resolved
@@ -1,6 +1,5 @@
 Revision history for DBIx::Class
 
-<<<<<<< HEAD
         - added DBIx::Class::Schema::load_namespaces, alternative to
           load_classes
         - added source_info method for source-level metadata (kinda like
@@ -14,10 +13,6 @@
         - columns_info_for is deprecated, and no longer runs automatically.
           You can make it work like before via
           __PACKAGE__->column_info_from_storage(1) for now
-=======
-        - Backported column_info_from_storage accessor from -current, but
-          defaults true instead of false in 0.07xxx
->>>>>>> 30813c90
 
 0.07002
         - fixed inflate_datetime.t tests/stringify under older Test::More
