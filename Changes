--- conflicted
+++ resolved
@@ -1,8 +1,9 @@
 Revision history for DBIx::Class
 
-<<<<<<< HEAD
+        - Made source_name rw in ResultSource
         - Fixed up SQL::Translator test/runtime dependencies
         - Fixed t/60core.t in the absence of DateTime::Format::MySQL
+        - Test cleanup and doc note (ribasushi)
 
 0.07999_04 2007-06-01 14:04:00
         - pulled in Replication storage from branch and marked EXPERIMENTAL
@@ -27,9 +28,6 @@
           class; requires Class::Accessor::Grouped 0.05002+
         - added get_inflated_columns to Row
         - %colinfo accessor and inflate_column now work together
-=======
-        - Test cleanup and doc note (ribasushi)
->>>>>>> 8b621a87
         - More documentation updates
         - Error messages from ->deploy made more informative
         - connect_info will now always return the arguments it was
