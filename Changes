Revision history for DBIx::Class

        - Perl 5.8.1 is now the minimum supported version
        - Subqueries no longer marked experimental
        - might_have/has_one now warn if applied calling class's column
          has is_nullable set to true.
        - Fixed regression in deploy() with a {sources} table limit applied
          (RT#52812)
        - Cookbook POD fix for add_drop_table instead of add_drop_tables
        - Views without a view_definition will throw an exception when
          parsed by SQL::Translator::Parser::DBIx::Class
        - Schema POD improvement for dclone
        - Fix regression in context sensitiveness of deployment_statements
<<<<<<< HEAD
        - Fix regression resulting in overcomplicated query on
          search_related from prefetching resultsets
        - Better isolation of RNO-limited queries from the rest of a
          prefetching resultset
        - New MSSQL specific resultset attribute to allow hacky ordered
          subquery suppot
=======
        - Fix nasty schema/dbhandle leak due to SQL::Translator
>>>>>>> 40c5184b

0.08115 2009-12-10 09:02:00 (CST)
        - Real limit/offset support for MSSQL server (via Row_Number)
        - Fix distinct => 1 with non-selecting order_by (the columns
          in order_by also need to be aded to the resulting group_by)
        - Do not attempt to deploy FK constraints pointing to a View
        - Fix count/objects from search_related on limited resultset
        - Stop propagating distinct => 1 over search_related chains
        - Make sure populate() inherits the resultset conditions just
          like create() does
        - Make get_inflated_columns behave identically to get_columns
          wrt +select/+as (RT#46953)
        - Fix problems with scalarrefs under InflateColumn (RT#51559)
        - Throw exception on delete/update of PK-less resultsets
        - Refactored Sybase storage driver into a central ::DBI::Sybase
          dispatcher, and a sybase-specific ::DBI::Sybase::ASE
        - Fixed an atrocious DBD::ADO bind-value bug
        - Cookbook/Intro POD improvements

0.08114 2009-11-14 17:45:00 (UTC)
        - Preliminary support for MSSQL via DBD::ADO
        - Fix botched 0.08113 release (invalid tarball)

0.08113 2009-11-13 23:13:00 (UTC)
        - Fix populate with has_many bug
          (RT #50828)
        - Fix Oracle autoincrement broken for Resultsets with scalar refs
          (RT #50874)
        - Complete Sybase RDBMS support including:
          - Support for TEXT/IMAGE columns
          - Support for the 'money' datatype
          - Transaction savepoints support
          - DateTime inflation support
          - Support for bind variables when connecting to a newer Sybase with
             OpenClient libraries
          - Support for connections via FreeTDS with CASTs for bind variables
             when needed
          - Support for interpolated variables with proper quoting when
             connecting to an older Sybase and/or via FreeTDS
          - bulk API support for populate()
        - Transaction support for MSSQL via DBD::Sybase
        - Add is_paged method to DBIx::Class::ResultSet so that we can
          check that if we want a pager
        - Skip versioning test on really old perls lacking Time::HiRes
          (RT #50209)
        - Fixed on_connect_do/call regression when used with a coderef
          connector (RT #50003)
        - A couple of fixes to Ordered to remedy subclassing issues
        - Fixed another lingering problem with PostgreSQL
          auto-increment support and its interaction with multiple
          schemas
        - Remove some IN workarounds, and require a recent version of
          SQLA instead
        - Improvements to populate's handling of mixed scalarref values
        - Fixed regression losing result_class after $rs->find (introduced
          in 0.08108)
        - Fix in_storage() to return 1|0 as per existing documentation
        - Centralize handling of _determine_driver calls prior to certain
          ::Storage::DBI methods
        - Fix update/delete arbitrary condition handling (RT#51409)
        - POD improvements

0.08112 2009-09-21 10:57:00 (UTC)
        - Remove the recommends from Makefile.PL, DBIx::Class is not
          supposed to have optional dependencies. ever.
        - Mangle the DBIx/Class.pm POD to be more clear about
          copyright and license
        - Put back PG's multiple autoinc per table support, accidentally
          dropped during the serial-autodetection rewrite
        - Make sure ResultSetColumn does not depend on the (undefined)
          return value of ->cursor->reset()
        - Add single() to ResultSetColumn (same semantics as ResultSet)
        - Make sure to turn off IDENTITY_INSERT after insert() on MSSQL
          tables that needed it
        - More informative exception on failing _resolve_relationship
        - Allow undef/NULL as the sole grouping value in Ordered
        - Fix unreported rollback exceptions in TxnScopeGuard
        - Fix overly-eager left-join chain enforcing code
        - Warn about using distinct with an existing group_by
        - Warn about attempting to $rs->get_column a non-unique column
          when has_many joins are added to resultset
        - Refactor of the exception handling system (now everything is a
          DBIx::Class::Exception object)

0.08111 2009-09-06 21:58:00 (UTC)
        - The hashref to connection_info now accepts a 'dbh_maker'
          coderef, allowing better intergration with Catalyst
        - Fixed a complex prefetch + regular join regression introduced
          in 0.08108
        - Fixed insert_bulk rebless handling
        - Fixed Storable roundtrip regression, and general serialization
          cleanup
        - SQLT related fixes:
          - sqlt_type is now called on the correct storage object
          - hooks can now see the correct producer_type (RT#47891)
          - optional SQLT requirements for e.g. deploy() bumped to 0.11002
        - Really fixed (and greatly cleaned up) postgresql autoinc sequence
          autodetection
        - Automatically detect MySQL v3 and use INNER JOIN instead of JOIN
        - POD improvements (including RT#48769)
        - Test suite tweaks (including fixes for recent CPANTS fails)
        - Better support for MSSQL IDENTITY_INSERT ON

0.08109 2009-08-18 08:35:00 (UTC)
        - Replication updates:
          - Improved the replication tests so that they are more reliable
            and accurate, and hopefully solve some cross platform issues.
          - Bugfixes related to naming particular replicants in a
            'force_pool' attribute.
          - Lots of documentation updates, including a new Introduction.pod
            file.
          - Fixed the way we detect transaction to make this more reliable
            and forward looking.
          - Fixed some trouble with the way Moose Types are used.
          - Made discard_chages/get_from_storage replication aware (they
            now read from the master storage by default)
        - Refactor of MSSQL storage drivers, with some new features:
          - Support for placeholders for MSSQL via DBD::Sybase with proper
            autodetection
          - 'uniqueidentifier' support with auto newid()
          - Dynamic cursor support and other MARS options for ODBC
          - savepoints with auto_savepoint => 1
        - Support for MSSQL 'money' type
        - Support for 'smalldatetime' type used in MSSQL and Sybase for
          InflateColumn::DateTime
        - Support for Postgres 'timestamp without timezone' type in
          InflateColumn::DateTime (RT#48389)
        - Added new MySQL specific on_connect_call macro 'set_strict_mode'
          (also known as make_mysql_not_suck_as_much)
        - Multiple prefetch-related fixes:
          - Adjust overly agressive subquery join-chain pruning
          - Always preserve the outer join-chain - fixes numerous
            problems with search_related chaining
          - Deal with the distinct => 1 attribute properly when using
            prefetch
        - An extension of the select-hashref syntax, allowing labeling
          SQL-side aliasing: select => [ { max => 'foo', -as => 'bar' } ]
        - Massive optimization of the DBI storage layer - reduce the
          amount of connected() ping-calls
        - Some fixes of multi-create corner cases
        - Multiple POD improvements
        - Added exception when resultset is called without an argument
        - Improved support for non-schema-qualified tables under
          Postgres (fixed last_insert_id sequence name auto-detection)

0.08108 2009-07-05 23:15:00 (UTC)
        - Fixed the has_many prefetch with limit/group deficiency -
          it is now possible to select "top 5 commenters" while
          prefetching all their comments
        - New resultsed method count_rs, returns a ::ResultSetColumn
          which in turn returns a single count value
        - Even better support of count with limit
        - New on_connect_call/on_disconnect_call functionality (check
          POD of Storage::DBI)
        - Automatic datetime handling environment/session setup for
          Oracle via connect_call_datetime_setup()
        - count/all on related left-joined empty resultsets now correctly
          returns 0/()
        - Fixed regression when both page and offset are specified on
          a resultset
        - Fixed HRI returning too many empty results on multilevel
          nonexisting prefetch
        - make_column_dirty() now overwrites the deflated value with an
          inflated one if such exists
        - Fixed set_$rel with where restriction deleting rows outside
          the restriction
        - populate() returns the created objects or an arrayref of the
          created objects depending on scalar vs. list context
        - Fixed find_related on 'single' relationships - the former
          implementation would overspecify the WHERE condition, reporting
          no related objects when there in fact is one
        - SQL::Translator::Parser::DBIx::Class now attaches tables to the
          central schema object in relationship dependency order
        - Fixed regression in set_column() preventing sourceless object
          manipulations
        - Fixed a bug in search_related doubling a join if the original
          $rs already joins/prefetches the same relation
        - Storage::DBI::connected() improvements for Oracle and Sybase
        - Fixed prefetch+incomplete select regression introduced in
          0.08100
        - MSSQL limit (TOP emulation) fixes and improvements

0.08107 2009-06-14 08:21:00 (UTC)
        - Fix serialization regression introduced in 0.08103 (affects
          Cursor::Cached)
        - POD fixes
        - Fixed incomplete ::Replicated debug output

0.08106 2009-06-11 21:42:00 (UTC)
        - Switched SQLite storage driver to DateTime::Format::SQLite
          (proper timezone handling)
        - Fix more test problems

0.08105 2009-06-11 19:04:00 (UTC)
        - Update of numeric columns now properly uses != to determine
          dirtyness instead of the usual eq
        - Fixes to IC::DT tests
        - Fixed exception when undef_if_invalid and timezone are both set
          on an invalid datetime column

0.08104 2009-06-10 13:38:00 (UTC)
        - order_by now can take \[$sql, @bind] as in
          order_by => { -desc => \['colA LIKE ?', 'somestring'] }
        - SQL::Abstract errors are now properly croak()ed with the
          correct trace
        - populate() now properly reports the dataset slice in case of
          an exception
        - Fixed corner case when populate() erroneously falls back to
          create()
        - Work around braindead mysql when doing subquery counts on
          resultsets containing identically named columns from several
          tables
        - Fixed m2m add_to_$rel to invoke find_or_create on the far
          side of the relation, to avoid duplicates
        - DBIC now properly handles empty inserts (invoking all default
          values from the DB, normally via INSERT INTO tbl DEFAULT VALUES
        - Fix find_or_new/create to stop returning random rows when
          default value insert is requested (RT#28875)
        - Make IC::DT extra warning state the column name too
        - It is now possible to transparrently search() on columns
          requiring DBI bind (i.e. PostgreSQL BLOB)
        - as_query is now a Storage::DBI method, so custom cursors can
          be seamlessly used
        - Fix search_related regression introduced in 0.08103

0.08103 2009-05-26 19:50:00 (UTC)
        - Multiple $resultset -> count/update/delete fixes. Now any
          of these operations will succeed, regardless of the complexity
          of $resultset. distinct, group_by, join, prefetch are all
          supported with expected results
        - Return value of $rs->delete is now the storage return value
          and not 1 as it used to be
        - don't pass SQL functions into GROUP BY
        - Remove MultiDistinctEmulation.pm, effectively deprecating
          { select => { distinct => [ qw/col1 col2/ ] } }
        - Change ->count code to work correctly with DISTINCT (distinct => 1)
          via GROUP BY
        - Removed interpolation of bind vars for as_query - placeholders
          are preserved and nested query bind variables are properly
          merged in the correct order
        - Refactor DBIx::Class::Storage::DBI::Sybase to automatically
          load a subclass, namely Microsoft_SQL_Server.pm
          (similar to DBIx::Class::Storage::DBI::ODBC)
        - Refactor InflateColumn::DateTime to allow components to
          circumvent DateTime parsing
        - Support inflation of timestamp datatype
        - Support BLOB and CLOB datatypes on Oracle
        - Storage::DBI::Replicated::Balancer::Random:
          added master_read_weight
        - Storage::DBI::Replicated: storage opts from connect_info,
          connect_info merging to replicants, hashref connect_info support,
          improved trace output, other bug fixes/cleanups
        - distinct => 1 with prefetch now groups by all columns
        - on_connect_do accepts a single string equivalent to a one
          element arrayref (RT#45159)
        - DB2 limit + offset now works correctly
        - Sybase now supports autoinc PKs (RT#40265)
        - Prefetch on joins over duplicate relations now works
          correctly (RT#28451)
        - "timestamp with time zone" columns (for Pg) now get inflated with a
          time zone information preserved
        - MSSQL Top limit-emulation improvements (GROUP BY and subquery support)
        - ResultSetColumn will not lose the joins infered from a parent
          resultset prefetch

0.08102 2009-04-30 08:29:00 (UTC)
        - Fixed two subtle bugs when using columns or select/as
          paired with a join (limited prefetch)
        - Fixed breakage of cdbi tests (RT#45551)
        - Some POD improvements

0.08101 2009-04-27 09:45:00 (UTC)
        - Fix +select, +as, +columns and include_columns being stripped
          by $rs->get_column
        - move load_optional_class from DBIx::Class::Componentised to
          Class::C3::Componentised, bump dependency
        - register_extra_source() now *really* fixed wrt subclassing
        - Added missing POD descriptions (RT#45195)
        - Fix insert() to not store_column() every present object column
        - Multiple Makefile.PL fixes

0.08100 2009-04-19 11:39:35 (UTC)
        - Todo out the register_extra_source test until after shipping

0.08099_08 2009-03-30 00:00:00 (UTC)
        - Fixed taint mode with load_namespaces
        - Putting IC::DateTime locale, timezone or floating_tz_ok attributes into
          extra => {} has been deprecated. The new way is to put these things
          directly into the columns definition
        - Switched MI code to MRO::Compat
        - Document db-side default_value caveats
        - Search_like() now warns to indicate deprecation in 0.09.
        - TxnScopeGuard left experimental state

0.08099_07 2009-02-27 02:00:00 (UTC)
        - multi-create using find_or_create rather than _related for post-insert
        - fix get_inflated_columns to check has_column_loaded
        - Add DBIC_MULTICREATE_DEBUG env var (undocumented, quasi-internal)
        - Fix up multi-create to:
          - correctly propagate columns loaded during multi-insert of rels
          - not try and insert things tagged on via new_related unless required
        - Possible to set locale in IC::DateTime extra => {} config
        - Calling the accessor of a belongs_to when the foreign_key
          was NULL and the row was not stored would unexpectedly fail
        - Split sql statements for deploy only if SQLT::Producer returned a scalar
          containing all statements to be executed
        - Add as_query() for ResultSet and ResultSetColumn. This makes subqueries
          possible. See the Cookbook for details.
        - Massive rewrite of Ordered to properly handle position constraints and
          to make it more matpath-friendly
        - deploy_statements called ddl_filename with the $version and $dir arguments
          in the wrong order.
        - columns/+columns attributes now support { as => select } hahsrefs
        - support for views both in DBIC and via deploy() in SQLT

0.08099_06 2009-01-23 07:30:00 (UTC)
        - Allow a scalarref to be supplied to the 'from' resultset attribute
        - Classes submitted as result_class for a resultsource are now
          automatically loaded via ensure_loaded()
        - 'result_class' resultset attribute, identical to result_class()
        - add 'undef_on_null_fk' option for relationship accessors of type 'single'.
          This will prevent DBIC from querying the database if one or more of
          the key columns IS NULL
        - for 'belongs_to' rels, 'undef_on_null_fk' defaults to true.
        - fixed scope unaware last_insert_id fetching for MSSQL
          (http://msdn.microsoft.com/en-us/library/ms190315.aspx)
        - an sqlt_deploy_hook can now be shared between result sources using
          a configurable callback trigger
        - new order_by => { -desc => 'colname' } syntax supported
        - PG array datatype supported
        - insert should use store_column, not set_column to avoid marking
          clean just-stored values as dirty. New test for this
        - regression test for source_name

0.08099_05 2008-10-30 21:30:00 (UTC)
        - Rewrite of Storage::DBI::connect_info(), extended with an
          additional argument format type
        - InflateColumn::DateTime: add warning about floating timezone
        - InflateColumn::DateTime: possible to enforce/skip inflation
        - delete throws exception if passed arguments to prevent drunken mishaps.
        - Fix storage to copy scalar conds before regexping to avoid
          trying to modify a constant in odd edge cases
        - Related resultsets on uninserted objects are now empty
        - Fixed up related resultsets and multi-create
        - Fixed superfluous connection in ODBC::_rebless
        - Fixed undef PK for first insert in ODBC::Microsoft_SQL_Server
        - Added virtual method to Versioned so a user can create upgrade
          path across multiple versions (jgoulah)
        - Better (and marginally faster) implementation of the HashRefInflator
          hash construction algorithm
        - Allow explicit specification of ON DELETE/ON UPDATE constraints
          when using the SQLT parser

0.08099_04 2008-07-24 01:00:00
        - Functionality to storage to enable a sub to be run without FK checks
        - Fixed $schema->clone bug which caused clone and source to share
          internal hash refs
        - Added register_extra_source methods for additional sources
        - Added datetime_undef_if_invalid for InflateColumn::DateTime to
          return undef on invalid date/time values
        - Added search_related_rs method to ResultSet
        - add a make_column_dirty method to Row to force updates
        - throw a clear exception when user tries multi-has_many prefetch
        - SQLT parser prefixes index names with ${table}_idx_ to avoid clashes
        - mark ResultSetManager as deprecated and undocument it
        - pod fix (RT #32988)
        - add Test::Exception to test requirements (RT #34256)
        - make ash's build_requires/META.yml fixes work better
        - is_deferable support on relations used by the SQL::Translator
          parser
        - Refactored DBIx::Class::Schema::Versioned
        - Syntax errors from resultset components are now reported correctly
        - sqltargs respected correctly in deploy et al.
        - Added support for savepoints, and using them automatically in
          nested transactions if auto_savepoint is set in connect_info.
        - Changed naming scheme for constraints and keys in the sqlt parser;
          names should now be consistent and collision-free.
        - Improve handling of explicit key attr in ResultSet::find
        - Add warnings for non-unique ResultSet::find queries
        - Changed Storage::DBI::Replication to Storage::DBI::Replicated and
          refactored support.
        - By default now deploy/diff et al. will ignore constraint and index
          names
        - Add ResultSet::_is_deterministic_value, make new_result filter the
          values passed to new to drop values that would generate invalid SQL.
        - Use Sub::Name to name closures before installing them. Fixes
          incompatibility with Moose method modifiers on generated methods.

0.08010 2008-03-01 10:30
        - Fix t/94versioning.t so it passes with latest SQL::Translator

0.08009 2008-01-20 13:30
        - Made search_rs smarter about when to preserve the cache to fix
          mm prefetch usage
        - Added Storage::DBI subclass for MSSQL over ODBC.
        - Added freeze, thaw and dclone methods to Schema so that thawed
          objects will get re-attached to the schema.
        - Moved dbicadmin to JSON::Any wrapped JSON.pm for a sane API
          (also fixes RT #32393)
        - introduced DBIx::Class::set_inflated_columns
        - DBIx::Class::Row::copy uses set_inflated_columns

0.08008 2007-11-16 14:30:00
        - Fixed join merging bug (test from Zby)
        - When adding relationships, it will throw an exception if you get the
          foreign and self parts the wrong way round in the condition
        - ResultSetColumn::func() now returns all results if called in list
          context; this makes things like func('DISTINCT') work as expected
        - Many-to-many relationships now warn if the utility methods would
          clash
        - InflateColumn::DateTime now accepts an extra parameter of timezone
          to set timezone on the DT object (thanks Sergio Salvi)
        - Added sqlt_deploy_hook to result classes so that indexes can be
          added.
        - Added startup checks to warn loudly if we appear to be running on
          RedHat systems from perl-5.8.8-10 and up that have the bless/overload
          patch applied (badly) which causes 2x -> 100x performance penalty.
          (Jon Schutz)
        - ResultSource::reverse_relationship_info can distinguish between
          sources using the same table
        - Row::insert will now not fall over if passed duplicate related objects
        - Row::copy will not fall over if you have two relationships to the
          same source with a unique constraint on it

0.08007 2007-09-04 19:36:00
        - patch for Oracle datetime inflation (abram@arin.net)
        - added on_disconnect_do
        - on_connect_do and on_disconnect_do take coderefs and arrayrefs

0.08006 2007-08-12 15:12:00
        - Move to using Class::C3::Componentised
        - Remove warn statement from DBIx::Class::Row

0.08005 2007-08-06
        - add timestamp fix re rt.cpan 26978 - no test yet but change
          clearly should cause no regressions
        - provide alias for related_resultset via local() so it's set
          correctly at resultset construction time (fixes RestrictWithObject)
        - fixes bind params in debug statements
          (original test from abraxxa)
        - fixed storage->connected fork bug
          (test and fix from Radu Greab)
        - add 1; to AccessorGroup.pm for stuff that still uses it
        - refactor Statistics to create debugging filehandle to fix bug with
          closed STDERR, update docs and modify Versioned to use Statistics
          (original fix from diz)

0.08004 2007-08-06 19:00:00
        - fix storage connect code to not trigger bug via auto-viv
          (test from aherzog)
        - fixup cursor_class to be an 'inherited' attr for per-package defaults
        - add default_resultset_attributes entry to Schema
        - optimisation in DBI::Cursor to check software_limit before falling
          back to base Cursor->all
        - fix bug with create_multi not inserting non-storage objects
          (test and fix from davinchi)
        - DBIx::Class::AccessorGroup made empty subclass of
          Class::Accessor::Grouped
        - fixed an ugly bug regarding $dbh->{AutoCommit} and transactions
        - ensure_class_loaded handles non-classnames better.
        - non-destructive hashref handling for connect_info options
        - count no longer returns negative values after slice
          (report and test from JOHANL)
        - rebless before building datetime_parser
          (patch from mattlaw / Matt Lawrence)

0.08003 2007-07-14 18:01:00
        - improved populate bulk_insert mode
        - fixed up multi_create to be more intelligent about PK<->PK rels
        - fix many-many rels to not use set_columns
        - Unmarked deploy as experimental since it isn't anymore
        - Removed Cwd dep since it's not required and causes problems
          with debian packaging
        - Patch to fix ? in data for NoBindVars (from Tom Hukins)
        - Restored mk_classaccessor method for compatibility
        - Fixed group_by problem with oracle limit syntax
        - Fixed attr merging problem
        - Fixed $rs->get_column w/prefetch  problem

0.08002 2007-06-20 06:10:00
        - add scope guard to Row::insert to ensure rollback gets called
        - more heuristics in Row::insert to try and get insert order right
        - eliminate vestigial code in PK::Auto
        - more expressive DBI errors
        - soften errors during deploy
        - ensure_connected before txn_begin to catch stomping on transaction
          depth
        - new method "rethrow" for our exception objects

0.08001 2007-06-17 21:21:02
        - Cleaned up on_connect handling for versioned
        - removed DateTime use line from multi_create test
        - hid DBIx::ContextualFetch::st override in CDBICompat

0.08000 2007-06-17 18:06:12
        - Fixed DBIC_TRACE debug filehandles to set ->autoflush(1)
        - Fixed circular dbh<->storage in HandleError with weakref

0.07999_06 2007-06-13 04:45:00
        - tweaked Row.pm to make last_insert_id take multiple column names
        - Fixed DBIC::Storage::DBI::Cursor::DESTROY bug that was
          messing up exception handling
        - added exception objects to eliminate stacktrace/Carp::Clan
          output redundancy
        - setting $ENV{DBIC_TRACE} defaults stacktrace on.
        - added stacktrace option to Schema, makes throw_exception
          use "confess"
        - make database handles use throw_exception by default
        - make database handles supplied by a coderef use our
          standard HandleError/RaiseError/PrintError
        - add "unsafe" connect_info option to suppress our setting
          of HandleError/RaiseError/PrintError
        - removed several redundant evals whose sole purpose was to
          provide extra debugging info
        - fixed page-within-page bug (reported by nilsonsfj)
        - fixed rare bug when database is disconnected inbetween
          "$dbh->prepare_cached" and "$sth->execute"

0.07999_05 2007-06-07 23:00:00
        - Made source_name rw in ResultSource
        - Fixed up SQL::Translator test/runtime dependencies
        - Fixed t/60core.t in the absence of DateTime::Format::MySQL
        - Test cleanup and doc note (ribasushi)

0.07999_04 2007-06-01 14:04:00
        - pulled in Replication storage from branch and marked EXPERIMENTAL
        - fixup to ensure join always LEFT after first LEFT join depthwise
        - converted the vendor tests to use schema objects intead of schema
          classes, made cleaned more reliable with END blocks
        - versioning support via DBIx::Class::Schema::Versioned
        - find/next now return undef rather than () on fail from Bernhard Graf
        - rewritten collapse_result to fix prefetch
        - moved populate to resultset
        - added support for creation of related rows via insert and populate
        - transaction support more robust now in the face of varying AutoCommit
          and manual txn_begin usage
        - unbreak back-compat for Row/ResultSet->new_result
        - Added Oracle/WhereJoins.pm for Oracle >= 8 to support
          Oracle <= 9i, and provide Oracle with a better join method for
          later versions.  (I use the term better loosely.)
        - The SQL::T parser class now respects a relationship attribute of
          is_foreign_key_constrain to allow explicit control over wether or
          not a foreign constraint is needed
        - resultset_class/result_class now (again) auto loads the specified
          class; requires Class::Accessor::Grouped 0.05002+
        - added get_inflated_columns to Row
        - %colinfo accessor and inflate_column now work together
        - More documentation updates
        - Error messages from ->deploy made more informative
        - connect_info will now always return the arguments it was
          originally given
        - A few small efficiency improvements for load_classes
          and compose_namespace

0.07006 2007-04-17 23:18:00
        - Lots of documentation updates
        - deploy now takes an optional 'source_names' parameter (dec)
        - Quoting for for columns_info_for
        - RT#25683 fixed (multiple open sths on DBD::Sybase)
        - CDBI compat infers has_many from has_a (Schwern)
        - Fix ddl_filename transformation (Carl Vincent)

0.07999_02 2007-01-25 20:11:00
        - add support for binding BYTEA and similar parameters (w/Pg impl)
        - add support to Ordered for multiple ordering columns
        - mark DB.pm and compose_connection as deprecated
        - switch tests to compose_namespace
        - ResultClass::HashRefInflator added
        - Changed row and rs objects to not have direct handle to a source,
          instead a (schema,source_name) tuple of type ResultSourceHandle

0.07005 2007-01-10 18:36:00
        - fixup changes file
        - remove erroneous .orig files - oops

0.07004 2007-01-09 21:52:00
        - fix find_related-based queries to correctly grep the unique key
        - fix InflateColumn to inflate/deflate all refs but scalar refs

0.07003 2006-11-16 11:52:00
        - fix for rt.cpan.org #22740 (use $^X instead of hardcoded "perl")
        - Tweaks to resultset to allow inflate_result to return an array
        - Fix UTF8Columns to work under Perl <= 5.8.0
        - Fix up new_result in ResultSet to avoid alias-related bugs
        - Made new/update/find handle 'single' rel accessor correctly
        - Fix NoBindVars to be safer and handle non-true bind values
        - Don't blow up if columns_info_for returns useless results
        - Documentation updates

0.07999_01 2006-10-05 21:00:00
        - add connect_info option "disable_statement_caching"
        - create insert_bulk using execute_array, populate uses it
        - added DBIx::Class::Schema::load_namespaces, alternative to
          load_classes
        - added source_info method for source-level metadata (kinda like
          column_info)
        - Some of ::Storage::DBI's code/docs moved to ::Storage
        - DBIx::Class::Schema::txn_do code moved to ::Storage
        - Storage::DBI now uses exceptions instead of ->ping/->{Active} checks
        - Storage exceptions are thrown via the schema class's throw_exception
        - DBIx::Class::Schema::throw_exception's behavior can be modified via
          ->exception_action
        - columns_info_for is deprecated, and no longer runs automatically.
          You can make it work like before via
          __PACKAGE__->column_info_from_storage(1) for now
        - Replaced DBIx::Class::AccessorGroup and Class::Data::Accessor with
          Class::Accessor::Grouped. Only user noticible change is to
          table_class on ResultSourceProxy::Table (i.e. table objects in
          schemas) and, resultset_class and result_class in ResultSource.
          These accessors no longer automatically require the classes when
          set.

0.07002 2006-09-14 21:17:32
        - fix quote tests for recent versions of SQLite
        - added reference implementation of Manual::Example
        - backported column_info_from_storage accessor from -current, but
        - fixed inflate_datetime.t tests/stringify under older Test::More
        - minor fixes for many-to-many relationship helpers
        - cleared up Relationship docs, and fixed some typos
        - use ref instead of eval to check limit syntax (to avoid issues with
          Devel::StackTrace)
        - update ResultSet::_cond_for_update_delete to handle more complicated
          queries
        - bugfix to Oracle columns_info_for
        - remove_columns now deletes columns from _columns

0.07001 2006-08-18 19:55:00
        - add directory argument to deploy()
        - support default aliases in many_to_many accessors.
        - support for relationship attributes in many_to_many accessors.
        - stop search_rs being destructive to attrs
        - better error reporting when loading components
        - UTF8Columns changed to use "utf8" instead of "Encode"
        - restore automatic aliasing in ResultSet::find() on nonunique queries
        - allow aliases in ResultSet::find() queries (in cases of relationships
          with prefetch)
        - pass $attrs to find from update_or_create so a specific key can be
          provided
        - remove anonymous blesses to avoid major speed hit on Fedora Core 5's
          Perl and possibly others; for more information see:
          https://bugzilla.redhat.com/bugzilla/show_bug.cgi?id=196836
        - fix a pathological prefetch case
        - table case fix for Oracle in columns_info_for
        - stopped search_rs deleting attributes from passed hash

0.07000 2006-07-23 02:30:00
        - supress warnings for possibly non-unique queries, since
          _is_unique_query doesn't infer properly in all cases
        - skip empty queries to eliminate spurious warnings on ->deploy
        - fixups to ORDER BY, tweaks to deepen some copies in ResultSet
        - fixup for RowNum limit syntax with functions

0.06999_07 2006-07-12 20:58:05
        - fix issue with from attr copying introduced in last release

0.06999_06 2006-07-12 17:16:55
        - documentation for new storage options, fix S::A::L hanging on to $dbh
        - substantial refactor of search_related code to fix alias numbering
        - don't generate partial unique keys in ResultSet::find() when a table
          has more than one unique constraint which share a column and only one
          is satisfied
        - cleanup UTF8Columns and make more efficient
        - rename DBIX_CLASS_STORAGE_DBI_DEBUG to DBIC_TRACE (with compat)
        - rename _parent_rs to _parent_source in ResultSet
        - new FAQ.pod!

0.06999_05 2006-07-04 14:40:01
        - fix issue with incorrect $rs->{attrs}{alias}
        - fix subclassing issue with source_name
        - tweak quotes test to output text on failure
        - fix Schema->txn_do to not fail as a classmethod

0.06999_04 2006-06-29 20:18:47
        - disable cdbi-t/02-Film.t warning tests under AS perl
        - fixups to MySQL tests (aka "work round mysql being retarded")
        - compat tweaks for Storage debug logging

0.06999_03 2006-06-26 21:04:44
        - various documentation improvements
        - fixes to pass test suite on Windows
        - rewrote and cleaned up SQL::Translator tests
        - changed relationship helpers to only call ensure_class_loaded when the
          join condition is inferred
        - rewrote many_to_many implementation, now provides helpers for adding
          and deleting objects without dealing with the link table
        - reworked InflateColumn implementation to lazily deflate where
          possible; now handles passing an inflated object to new()
        - changed join merging to not create a rel_2 alias when adding a join
          that already exists in a parent resultset
        - Storage::DBI::deployment_statements now calls ensure_connected
          if it isn't passed a type
        - fixed Componentized::ensure_class_loaded
        - InflateColumn::DateTime supports date as well as datetime
        - split Storage::DBI::MSSQL into MSSQL and Sybase::MSSQL
        - fixed wrong debugging hook call in Storage::DBI
        - set connect_info properly before setting any ->sql_maker things

0.06999_02 2006-06-09 23:58:33
        - Fixed up POD::Coverage tests, filled in some POD holes
        - Added a warning for incorrect component order in load_components
        - Fixed resultset bugs to do with related searches
        - added code and tests for Componentized::ensure_class_found and
          load_optional_class
        - NoBindVars + Sybase + MSSQL stuff
        - only rebless S::DBI if it is still S::DBI and not a subclass
        - Added `use' statement for DBD::Pg in Storage::DBI::Pg
        - stopped test relying on order of unordered search
        - bugfix for join-types in nested joins using the from attribute
        - obscure prefetch problem fixed
        - tightened up deep search_related
        - Fixed 'DBIx/Class/DB.pm did not return a true value' error
        - Revert change to test for deprecated find usage and swallow warnings
        - Slight wording change to new_related() POD
        - new specific test for connect_info coderefs
        - POD clarification and content bugfixing + a few code formatting fixes
        - POD::Coverage additions
        - fixed debugfh
        - Fix column_info stomping

0.06999_01 2006-05-28 17:19:30
        - add automatic naming of unique constraints
        - marked DB.pm as deprecated and noted it will be removed by 1.0
        - add ResultSetColumn
        - refactor ResultSet code to resolve attrs as late as possible
        - merge prefetch attrs into join attrs
        - add +select and +as attributes to ResultSet
        - added InflateColumn::DateTime component
        - refactor debugging to allow for profiling using Storage::Statistics
        - removed Data::UUID from deps, made other optionals required
        - modified SQLT parser to skip dupe table names
        - added remove_column(s) to ResultSource/ResultSourceProxy
        - added add_column alias to ResultSourceProxy
        - added source_name to ResultSource
        - load_classes now uses source_name and sets it if necessary
        - add update_or_create_related to Relationship::Base
        - add find_or_new to ResultSet/ResultSetProxy and find_or_new_related
          to Relationship::Base
        - add accessors for unique constraint names and coulums to
          ResultSource/ResultSourceProxy
        - rework ResultSet::find() to search unique constraints
        - CDBICompat: modify retrieve to fix column casing when ColumnCase is
          loaded
        - CDBICompat: override find_or_create to fix column casing when
          ColumnCase is loaded
        - reorganized and simplified tests
        - added Ordered
        - added the ability to set on_connect_do and the various sql_maker
          options as part of Storage::DBI's connect_info.

0.06003 2006-05-19 15:37:30
        - make find_or_create_related check defined() instead of truth
        - don't unnecessarily fetch rels for cascade_update
        - don't set_columns explicitly in update_or_create; instead use
          update($hashref) so InflateColumn works
        - fix for has_many prefetch with 0 related rows
        - make limit error if rows => 0
        - added memory cycle tests and a long-needed weaken call

0.06002 2006-04-20 00:42:41
        - fix set_from_related to accept undef
        - fix to Dumper-induced hash iteration bug
        - fix to copy() with non-composed resultsource
        - fix to ->search without args to clone rs but maintain cache
        - grab $self->dbh once per function in Storage::DBI
        - nuke ResultSource caching of ->resultset for consistency reasons
        - fix for -and conditions when updating or deleting on a ResultSet

0.06001
        - Added fix for quoting with single table
        - Substantial fixes and improvements to deploy
        - slice now uses search directly
        - fixes for update() on resultset
        - bugfix to Cursor to avoid error during DESTROY
        - transaction DBI operations now in debug trace output

0.06000 2006-03-25 18:03:46
        - Lots of documentation improvements
        - Minor tweak to related_resultset to prevent it storing a searched rs
        - Fixup to columns_info_for when database returns type(size)
        - Made do_txn respect void context (on the off-chance somebody cares)
        - Fix exception text for nonexistent key in ResultSet::find()

0.05999_04 2006-03-18 19:20:49
        - Fix for delete on full-table resultsets
        - Removed caching on count() and added _count for pager()
        - ->connection does nothing if ->storage defined and no args
          (and hence ->connect acts like ->clone under the same conditions)
        - Storage::DBI throws better exception if no connect info
        - columns_info_for made more robust / informative
        - ithreads compat added, fork compat improved
        - weaken result_source in all resultsets
        - Make pg seq extractor less sensitive.

0.05999_03 2006-03-14 01:58:10
        - has_many prefetch fixes
        - deploy now adds drop statements before creates
        - deploy outputs debugging statements if DBIX_CLASS_STORAGE_DBI_DEBUG
            is set

0.05999_02 2006-03-10 13:31:37
        - remove test dep on YAML
        - additional speed tweaks for C3
        - allow scalarefs passed to order_by to go straight through to SQL
        - renamed insert_or_update to update_or_insert (with compat alias)
        - hidden lots of packages from the PAUSE Indexer

0.05999_01 2006-03-09 18:31:44
        - renamed cols attribute to columns (cols still supported)
        - added has_column_loaded to Row
        - Storage::DBI connect_info supports coderef returning dbh as 1st arg
        - load_components() doesn't prepend base when comp. prefixed with +
        - $schema->deploy
        - HAVING support
        - prefetch for has_many
        - cache attr for resultsets
        - PK::Auto::* no longer required since Storage::DBI::* handle auto-inc
        - minor tweak to tests for join edge case
        - added cascade_copy relationship attribute
          (sponsored by Airspace Software, http://www.airspace.co.uk/)
        - clean up set_from_related
        - made copy() automatically null out auto-inc columns
        - added txn_do() method to Schema, which allows a coderef to be
          executed atomically

0.05007 2006-02-24 00:59:00
        - tweak to Componentised for Class::C3 0.11
        - fixes for auto-inc under MSSQL

0.05006 2006-02-17 15:32:40
        - storage fix for fork() and workaround for Apache::DBI
        - made update(\%hash) work on row as well as rs
        - another fix for count with scalar group_by
        - remove dependency on Module::Find in 40resultsetmanager.t (RT #17598)

0.05005 2006-02-13 21:24:51
        - remove build dependency on version.pm

0.05004 2006-02-13 20:59:00
        - allow specification of related columns via cols attr when primary
          keys of the related table are not fetched
        - fix count for group_by as scalar
        - add horrific fix to make Oracle's retarded limit syntax work
        - remove Carp require
        - changed UUIDColumns to use new UUIDMaker classes for uuid creation
        using whatever module may be available

0.05003 2006-02-08 17:50:20
        - add component_class accessors and use them for *_class
        - small fixes to Serialize and ResultSetManager
        - rollback on disconnect, and disconnect on DESTROY

0.05002 2006-02-06 12:12:03
        - Added recommends for Class::Inspector
        - Added skip_all to t/40resultsetmanager.t if no Class::Inspector
        available

0.05001 2006-02-05 15:28:10
        - debug output now prints NULL for undef params
        - multi-step prefetch along the same rel (e.g. for trees) now works
        - added multi-join (join => [ 'foo', 'foo' ]), aliases second to foo_2
        - hack PK::Auto::Pg for "table" names referencing a schema
        - find() with attributes works
        - added experimental Serialize and ResultSetManager components
        - added code attribute recording to DBIx::Class
        - fix to find() for complex resultsets
        - added of $storage->debugcb(sub { ... })
        - added $source->resultset_attributes accessor
        - added include_columns rs attr

0.05000 2006-02-01 16:48:30
        - assorted doc fixes
        - remove ObjectCache, not yet working in 0.05
        - let many_to_many rels have attrs
        - fix ID method in PK.pm to be saner for new internals
        - fix t/30dbicplain.t to use ::Schema instead of
          Catalyst::Model::DBIC::Plain

0.04999_06 2006-01-28 21:20:32
        - fix Storage/DBI (tried to load deprecated ::Exception component)

0.04999_05 2006-01-28 20:13:52
        - count will now work for grouped resultsets
        - added accessor => option to column_info to specify accessor name
        - added $schema->populate to load test data (similar to AR fixtures)
        - removed cdbi-t dependencies, only run tests if installed
        - Removed DBIx::Class::Exception
        - unified throw_exception stuff, using Carp::Clan
        - report query when sth generation fails.
        - multi-step prefetch!
        - inheritance fixes
        - test tweaks

0.04999_04 2006-01-24 21:48:21
        - more documentation improvements
        - add columns_info_for for vendor-specific column info (Zbigniew
        Lukasiak)
        - add SQL::Translator::Producer for DBIx::Class table classes (Jess
        Robinson)
        - add unique constraint declaration (Daniel Westermann-Clark)
        - add new update_or_create method (Daniel Westermann-Clark)
        - rename ResultSetInstance class to ResultSetProxy, ResultSourceInstance
          to ResultSourceProxy, and TableInstance to ResultSourceProxy::Table
        - minor fixes to UUIDColumns
        - add debugfh method and ENV magic for tracing SQL (Nigel Metheringham)

0.04999_03 2006-01-20 06:05:27
        - imported Jess Robinson's SQL::Translator::Parser::DBIx::Class
        - lots of internals cleanup to eliminate result_source_instance
        requirement
        - added register_column and register_relationship class APIs
        - made Storage::DBI use prepare_cached safely (thanks to Tim Bunce)
        - many documentation improvements (thanks guys!)
        - added ->connection, ->connect, ->register_source and ->clone schema
        methods
        - Use croak instead of die for user errors.

0.04999_02 2006-01-14 07:17:35
        - Schema is now self-contained; no requirement for co-operation
        - add_relationship, relationships, relationship_info, has_relationship
        - relationship handling on ResultSource
        - all table handling now in Table.pm / ResultSource.pm
        - added GROUP BY and DISTINCT support
        - hacked around SQL::Abstract::Limit some more in DBIC::SQL::Abstract
          (this may have fixed complex quoting)
        - moved inflation to inflate_result in Row.pm
        - added $rs->search_related
        - split compose_namespace out of compose_connection in Schema
        - ResultSet now handles find
        - various *_related methods are now ->search_related->*
        - added new_result to ResultSet

0.04999_01 2005-12-27 03:33:42
        - search and related methods moved to ResultSet
        - select and as added to ResultSet attrs
        - added DBIx::Class::Table and TableInstance for table-per-class
        - added DBIx::Class::ResultSetInstance which handles proxying
          search etc. as a superclass of DBIx::Class::DB
        - assorted test and code cleanup work

0.04001 2005-12-13 22:00:00
        - Fix so set_inflated_column calls set_column
        - Syntax errors in relationship classes are now reported
        - Better error detection in set_primary_key and columns methods
        - Documentation improvements
        - Better transaction support with txn_* methods
        - belongs_to now works when $cond is a string
        - PK::Auto::Pg updated, only tries primary keys instead of all cols

0.04 2005-11-26
        - Moved get_simple and set_simple into AccessorGroup
        - Made 'new' die if given invalid columns
        - Added has_column and column_info to Table.pm
        - Refactored away from direct use of _columns and _primaries
        - Switched from NEXT to Class::C3

0.03004
        - Added an || '' to the CDBICompat stringify to avoid null warnings
        - Updated name section for manual pods
0.03003 2005-11-03 17:00:00
        - POD fixes.
        - Changed use to require in Relationship/Base to avoid import.

0.03002 2005-10-20 22:35:00
        - Minor bugfix to new (Row.pm)
        - Schema doesn't die if it can't load a class (Schema.pm)
        - New UUID columns plugin (UUIDColumns.pm)
        - Documentation improvements.

0.03001 2005-09-23 14:00:00
        - Fixes to relationship helpers
        - IMPORTANT: prefetch/schema combination bug fix

0.03    2005-09-19 19:35:00
        - Paging support
        - Join support on search
        - Prefetch support on search

0.02    2005-08-12 18:00:00
        - Test fixes.
        - Performance improvements.
        - Oracle primary key support.
        - MS-SQL primary key support.
        - SQL::Abstract::Limit integration for database-agnostic limiting.

0.01    2005-08-08 17:10:00
        - initial release
<|MERGE_RESOLUTION|>--- conflicted
+++ resolved
@@ -11,16 +11,13 @@
           parsed by SQL::Translator::Parser::DBIx::Class
         - Schema POD improvement for dclone
         - Fix regression in context sensitiveness of deployment_statements
-<<<<<<< HEAD
         - Fix regression resulting in overcomplicated query on
           search_related from prefetching resultsets
         - Better isolation of RNO-limited queries from the rest of a
           prefetching resultset
         - New MSSQL specific resultset attribute to allow hacky ordered
           subquery suppot
-=======
         - Fix nasty schema/dbhandle leak due to SQL::Translator
->>>>>>> 40c5184b
 
 0.08115 2009-12-10 09:02:00 (CST)
         - Real limit/offset support for MSSQL server (via Row_Number)
