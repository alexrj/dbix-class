--- conflicted
+++ resolved
@@ -37,13 +37,9 @@
           amount of connected() ping-calls
         - Some fixes of multi-create corner cases
         - Multiple POD improvements
-<<<<<<< HEAD
+        - Added exception when resultset is called without an argument
         - Improved support for non-schema-qualified tables under
-          Postgres.
-           - Fixed last_insert_id sequence detection.
-=======
-        - Added exception when resultset is called without an argument
->>>>>>> f077b8f5
+          Postgres (fixed last_insert_id sequence name auto-detection)
 
 0.08108 2009-07-05 23:15:00 (UTC)
         - Fixed the has_many prefetch with limit/group deficiency -
