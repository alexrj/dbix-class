--- conflicted
+++ resolved
@@ -2,11 +2,8 @@
 
 0.06999_02 sometime?
         - Fixed up POD::Coverage tests, filled in some POD holes
-<<<<<<< HEAD
         - Added a warning for incorrect component order in load_components
-=======
 	- Fixed resultset bugs to do with related searches
->>>>>>> 48c9af02
 
 0.06999_01 2006-05-28 17:19:30
         - add automatic naming of unique constraints
