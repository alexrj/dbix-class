--- conflicted
+++ resolved
@@ -1,16 +1,13 @@
 Revision history for DBIx::Class
 
-<<<<<<< HEAD
-        - Versioning refactored
-        - Row::insert will now not fall over if passed duplicate related objects
-=======
+
         - Added Storage::DBI subclass for MSSQL over ODBC. 
         - Added freeze, thaw and dclone methods to Schema so that thawed
           objects will get re-attached to the schema.
         - Moved dbicadmin to JSON::Any wrapped JSON.pm for a sane API
         - introduced DBIx::Class::set_inflated_columns
         - DBIx::Class::Row::copy uses set_inflated_columns
->>>>>>> 33cf6616
+        - Versioning refactored
 
 0.08008 2007-11-16 14:30:00
         - Fixed join merging bug (test from Zby)
