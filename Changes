--- conflicted
+++ resolved
@@ -10,16 +10,17 @@
         - add accessors for unique constraint names and coulums to
           ResultSource/ResultSourceProxy
         - rework ResultSet::find() to search unique constraints
+        - CDBICompat: modify retrieve to fix column casing when ColumnCase is
+          loaded
+        - CDBICompat: override find_or_create to fix column casing when
+          ColumnCase is loaded
 
 0.06002
-<<<<<<< HEAD
         - grab $self->dbh once per function in Storage::DBI
         - nuke ResultSource caching of ->resultset for consistency reasons
-=======
->>>>>>> a7bf36a2
         - fix for -and conditions when updating or deleting on a ResultSet
 
-0.06001
+0.06001 2006-04-08 21:48:43
         - minor fix to update in case of undefined rels
         - fixes for cascade delete
         - substantial improvements and fixes to deploy
@@ -30,14 +31,14 @@
         - bugfix to Cursor to avoid error during DESTROY
         - transaction DBI operations now in debug trace output
 
-0.06000
+0.06000 2006-03-25 18:03:46
         - Lots of documentation improvements
         - Minor tweak to related_resultset to prevent it storing a searched rs
         - Fixup to columns_info_for when database returns type(size)
         - Made do_txn respect void context (on the off-chance somebody cares)
         - Fix exception text for nonexistent key in ResultSet::find()
 
-0.05999_04
+0.05999_04 2006-03-18 19:20:49
         - Fix for delete on full-table resultsets
         - Removed caching on count() and added _count for pager()
         - ->connection does nothing if ->storage defined and no args
