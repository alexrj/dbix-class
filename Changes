--- conflicted
+++ resolved
@@ -1,11 +1,8 @@
 Revision history for DBIx::Class
 
-<<<<<<< HEAD
-        - Do not attempt to deploy FK constraints pointing to a View
-=======
         - Fix distinct => 1 with non-selecting order_by (the columns
           in order_by also need to be aded to the resulting group_by)
->>>>>>> 886d0b49
+        - Do not attempt to deploy FK constraints pointing to a View
 
 0.08114 2009-11-14 17:45:00 (UTC)
         - Preliminary support for MSSQL via DBD::ADO
