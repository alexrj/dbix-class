Revision history for DBIx::Class

<<<<<<< HEAD
        - Complete Sybase RDBMS support including:
          - Support for TEXT/IMAGE columns
          - Support for the 'money' datatype
          - Transaction savepoints support
          - Support for bind variables when connecting via Sybase OpenClient
          - Support for interpolated variables with proper quoting when
            connecting via FreeTDS
=======
        - Fixed a complex prefetch + regular join regression introduced
          in 0.08108
        - SQLT related fixes:
          - sqlt_type is now called on the correct storage object
          - hooks can now see the correct producer_type
        - POD improvements
>>>>>>> 561cc447

0.08109 2009-08-18 08:35:00 (UTC)
        - Replication updates:
          - Improved the replication tests so that they are more reliable
            and accurate, and hopefully solve some cross platform issues.
          - Bugfixes related to naming particular replicants in a
            'force_pool' attribute.
          - Lots of documentation updates, including a new Introduction.pod
            file.
          - Fixed the way we detect transaction to make this more reliable
            and forward looking.
          - Fixed some trouble with the way Moose Types are used.
          - Made discard_chages/get_from_storage replication aware (they
            now read from the master storage by default)
        - Refactor of MSSQL storage drivers, with some new features:
          - Support for placeholders for MSSQL via DBD::Sybase with proper
            autodetection
          - 'uniqueidentifier' support with auto newid()
          - Dynamic cursor support and other MARS options for ODBC
          - savepoints with auto_savepoint => 1
        - Support for MSSQL 'money' type
        - Support for 'smalldatetime' type used in MSSQL and Sybase for
          InflateColumn::DateTime
        - Support for Postgres 'timestamp without timezone' type in
          InflateColumn::DateTime (RT#48389)
        - Added new MySQL specific on_connect_call macro 'set_strict_mode'
          (also known as make_mysql_not_suck_as_much)
        - Multiple prefetch-related fixes:
          - Adjust overly agressive subquery join-chain pruning
          - Always preserve the outer join-chain - fixes numerous
            problems with search_related chaining
          - Deal with the distinct => 1 attribute properly when using
            prefetch
        - An extension of the select-hashref syntax, allowing labeling
          SQL-side aliasing: select => [ { max => 'foo', -as => 'bar' } ]
        - Massive optimization of the DBI storage layer - reduce the
          amount of connected() ping-calls
        - Some fixes of multi-create corner cases
        - Multiple POD improvements
        - Added exception when resultset is called without an argument
        - Improved support for non-schema-qualified tables under
          Postgres (fixed last_insert_id sequence name auto-detection)

0.08108 2009-07-05 23:15:00 (UTC)
        - Fixed the has_many prefetch with limit/group deficiency -
          it is now possible to select "top 5 commenters" while
          prefetching all their comments
        - New resultsed method count_rs, returns a ::ResultSetColumn
          which in turn returns a single count value
        - Even better support of count with limit
        - New on_connect_call/on_disconnect_call functionality (check
          POD of Storage::DBI)
        - Automatic datetime handling environment/session setup for
          Oracle via connect_call_datetime_setup()
        - count/all on related left-joined empty resultsets now correctly
          returns 0/()
        - Fixed regression when both page and offset are specified on
          a resultset
        - Fixed HRI returning too many empty results on multilevel
          nonexisting prefetch
        - make_column_dirty() now overwrites the deflated value with an
          inflated one if such exists
        - Fixed set_$rel with where restriction deleting rows outside 
          the restriction
        - populate() returns the created objects or an arrayref of the
          created objects depending on scalar vs. list context
        - Fixed find_related on 'single' relationships - the former
          implementation would overspecify the WHERE condition, reporting
          no related objects when there in fact is one
        - SQL::Translator::Parser::DBIx::Class now attaches tables to the
          central schema object in relationship dependency order
        - Fixed regression in set_column() preventing sourceless object
          manipulations
        - Fixed a bug in search_related doubling a join if the original
          $rs already joins/prefetches the same relation
        - Storage::DBI::connected() improvements for Oracle and Sybase
        - Fixed prefetch+incomplete select regression introduced in
          0.08100
        - MSSQL limit (TOP emulation) fixes and improvements

0.08107 2009-06-14 08:21:00 (UTC)
        - Fix serialization regression introduced in 0.08103 (affects
          Cursor::Cached)
        - POD fixes
        - Fixed incomplete ::Replicated debug output

0.08106 2009-06-11 21:42:00 (UTC)
        - Switched SQLite storage driver to DateTime::Format::SQLite
          (proper timezone handling)
        - Fix more test problems

0.08105 2009-06-11 19:04:00 (UTC)
        - Update of numeric columns now properly uses != to determine
          dirtyness instead of the usual eq
        - Fixes to IC::DT tests
        - Fixed exception when undef_if_invalid and timezone are both set
          on an invalid datetime column

0.08104 2009-06-10 13:38:00 (UTC)
        - order_by now can take \[$sql, @bind] as in
          order_by => { -desc => \['colA LIKE ?', 'somestring'] }
        - SQL::Abstract errors are now properly croak()ed with the
          correct trace
        - populate() now properly reports the dataset slice in case of
          an exception
        - Fixed corner case when populate() erroneously falls back to
          create()
        - Work around braindead mysql when doing subquery counts on
          resultsets containing identically named columns from several
          tables
        - Fixed m2m add_to_$rel to invoke find_or_create on the far
          side of the relation, to avoid duplicates
        - DBIC now properly handles empty inserts (invoking all default
          values from the DB, normally via INSERT INTO tbl DEFAULT VALUES
        - Fix find_or_new/create to stop returning random rows when 
          default value insert is requested (RT#28875)
        - Make IC::DT extra warning state the column name too
        - It is now possible to transparrently search() on columns
          requiring DBI bind (i.e. PostgreSQL BLOB)
        - as_query is now a Storage::DBI method, so custom cursors can
          be seamlessly used
        - Fix search_related regression introduced in 0.08103

0.08103 2009-05-26 19:50:00 (UTC)
        - Multiple $resultset -> count/update/delete fixes. Now any
          of these operations will succeed, regardless of the complexity
          of $resultset. distinct, group_by, join, prefetch are all
          supported with expected results
        - Return value of $rs->delete is now the storage return value
          and not 1 as it used to be
        - don't pass SQL functions into GROUP BY
        - Remove MultiDistinctEmulation.pm, effectively deprecating
          { select => { distinct => [ qw/col1 col2/ ] } }
        - Change ->count code to work correctly with DISTINCT (distinct => 1)
          via GROUP BY
        - Removed interpolation of bind vars for as_query - placeholders
          are preserved and nested query bind variables are properly 
          merged in the correct order
        - Refactor DBIx::Class::Storage::DBI::Sybase to automatically 
          load a subclass, namely Microsoft_SQL_Server.pm
          (similar to DBIx::Class::Storage::DBI::ODBC)
        - Refactor InflateColumn::DateTime to allow components to
          circumvent DateTime parsing
        - Support inflation of timestamp datatype
        - Support BLOB and CLOB datatypes on Oracle
        - Storage::DBI::Replicated::Balancer::Random:
          added master_read_weight
        - Storage::DBI::Replicated: storage opts from connect_info,
          connect_info merging to replicants, hashref connect_info support,
          improved trace output, other bug fixes/cleanups
        - distinct => 1 with prefetch now groups by all columns
        - on_connect_do accepts a single string equivalent to a one
          element arrayref (RT#45159)
        - DB2 limit + offset now works correctly
        - Sybase now supports autoinc PKs (RT#40265)
        - Prefetch on joins over duplicate relations now works
          correctly (RT#28451)
        - "timestamp with time zone" columns (for Pg) now get inflated with a
          time zone information preserved
        - MSSQL Top limit-emulation improvements (GROUP BY and subquery support)
        - ResultSetColumn will not lose the joins infered from a parent
          resultset prefetch

0.08102 2009-04-30 08:29:00 (UTC)
        - Fixed two subtle bugs when using columns or select/as
          paired with a join (limited prefetch)
        - Fixed breakage of cdbi tests (RT#45551)
        - Some POD improvements

0.08101 2009-04-27 09:45:00 (UTC)
        - Fix +select, +as, +columns and include_columns being stripped
          by $rs->get_column
        - move load_optional_class from DBIx::Class::Componentised to
          Class::C3::Componentised, bump dependency
        - register_extra_source() now *really* fixed wrt subclassing
        - Added missing POD descriptions (RT#45195)
        - Fix insert() to not store_column() every present object column
        - Multiple Makefile.PL fixes

0.08100 2009-04-19 11:39:35 (UTC)
        - Todo out the register_extra_source test until after shipping

0.08099_08 2009-03-30 00:00:00 (UTC)
        - Fixed taint mode with load_namespaces
        - Putting IC::DateTime locale, timezone or floating_tz_ok attributes into
          extra => {} has been deprecated. The new way is to put these things
          directly into the columns definition
        - Switched MI code to MRO::Compat
        - Document db-side default_value caveats
        - Search_like() now warns to indicate deprecation in 0.09.
        - TxnScopeGuard left experimental state

0.08099_07 2009-02-27 02:00:00 (UTC)
        - multi-create using find_or_create rather than _related for post-insert
        - fix get_inflated_columns to check has_column_loaded
        - Add DBIC_MULTICREATE_DEBUG env var (undocumented, quasi-internal)
        - Fix up multi-create to:
          - correctly propagate columns loaded during multi-insert of rels
          - not try and insert things tagged on via new_related unless required
        - Possible to set locale in IC::DateTime extra => {} config
        - Calling the accessor of a belongs_to when the foreign_key
          was NULL and the row was not stored would unexpectedly fail 
        - Split sql statements for deploy only if SQLT::Producer returned a scalar
          containing all statements to be executed
        - Add as_query() for ResultSet and ResultSetColumn. This makes subqueries
          possible. See the Cookbook for details.
        - Massive rewrite of Ordered to properly handle position constraints and
          to make it more matpath-friendly
        - deploy_statements called ddl_filename with the $version and $dir arguments
          in the wrong order.
        - columns/+columns attributes now support { as => select } hahsrefs
        - support for views both in DBIC and via deploy() in SQLT

0.08099_06 2009-01-23 07:30:00 (UTC)
        - Allow a scalarref to be supplied to the 'from' resultset attribute
        - Classes submitted as result_class for a resultsource are now
          automatically loaded via ensure_loaded()
        - 'result_class' resultset attribute, identical to result_class()
        - add 'undef_on_null_fk' option for relationship accessors of type 'single'.
          This will prevent DBIC from querying the database if one or more of
          the key columns IS NULL
        - for 'belongs_to' rels, 'undef_on_null_fk' defaults to true.
        - fixed scope unaware last_insert_id fetching for MSSQL
          (http://msdn.microsoft.com/en-us/library/ms190315.aspx)
        - an sqlt_deploy_hook can now be shared between result sources using
          a configurable callback trigger
        - new order_by => { -desc => 'colname' } syntax supported
        - PG array datatype supported
        - insert should use store_column, not set_column to avoid marking
          clean just-stored values as dirty. New test for this 
        - regression test for source_name 

0.08099_05 2008-10-30 21:30:00 (UTC)
        - Rewrite of Storage::DBI::connect_info(), extended with an
          additional argument format type
        - InflateColumn::DateTime: add warning about floating timezone
        - InflateColumn::DateTime: possible to enforce/skip inflation
        - delete throws exception if passed arguments to prevent drunken mishaps.
        - Fix storage to copy scalar conds before regexping to avoid
          trying to modify a constant in odd edge cases
        - Related resultsets on uninserted objects are now empty
        - Fixed up related resultsets and multi-create
        - Fixed superfluous connection in ODBC::_rebless
        - Fixed undef PK for first insert in ODBC::Microsoft_SQL_Server
        - Added virtual method to Versioned so a user can create upgrade 
          path across multiple versions (jgoulah)
        - Better (and marginally faster) implementation of the HashRefInflator
          hash construction algorithm
        - Allow explicit specification of ON DELETE/ON UPDATE constraints
          when using the SQLT parser

0.08099_04 2008-07-24 01:00:00
        - Functionality to storage to enable a sub to be run without FK checks
        - Fixed $schema->clone bug which caused clone and source to share 
          internal hash refs
        - Added register_extra_source methods for additional sources
        - Added datetime_undef_if_invalid for InflateColumn::DateTime to
          return undef on invalid date/time values
        - Added search_related_rs method to ResultSet
        - add a make_column_dirty method to Row to force updates
        - throw a clear exception when user tries multi-has_many prefetch
        - SQLT parser prefixes index names with ${table}_idx_ to avoid clashes
        - mark ResultSetManager as deprecated and undocument it
        - pod fix (RT #32988)
        - add Test::Exception to test requirements (RT #34256)
        - make ash's build_requires/META.yml fixes work better
        - is_deferable support on relations used by the SQL::Translator
          parser
        - Refactored DBIx::Class::Schema::Versioned
        - Syntax errors from resultset components are now reported correctly
        - sqltargs respected correctly in deploy et al.
        - Added support for savepoints, and using them automatically in
          nested transactions if auto_savepoint is set in connect_info.
        - Changed naming scheme for constraints and keys in the sqlt parser;
          names should now be consistent and collision-free.
        - Improve handling of explicit key attr in ResultSet::find
        - Add warnings for non-unique ResultSet::find queries
        - Changed Storage::DBI::Replication to Storage::DBI::Replicated and
          refactored support.
        - By default now deploy/diff et al. will ignore constraint and index 
          names
        - Add ResultSet::_is_deterministic_value, make new_result filter the
          values passed to new to drop values that would generate invalid SQL.
        - Use Sub::Name to name closures before installing them. Fixes 
          incompatibility with Moose method modifiers on generated methods.

0.08010 2008-03-01 10:30
        - Fix t/94versioning.t so it passes with latest SQL::Translator

0.08009 2008-01-20 13:30
        - Made search_rs smarter about when to preserve the cache to fix
          mm prefetch usage
        - Added Storage::DBI subclass for MSSQL over ODBC. 
        - Added freeze, thaw and dclone methods to Schema so that thawed
          objects will get re-attached to the schema.
        - Moved dbicadmin to JSON::Any wrapped JSON.pm for a sane API
          (also fixes RT #32393)
        - introduced DBIx::Class::set_inflated_columns
        - DBIx::Class::Row::copy uses set_inflated_columns

0.08008 2007-11-16 14:30:00
        - Fixed join merging bug (test from Zby)
        - When adding relationships, it will throw an exception if you get the
          foreign and self parts the wrong way round in the condition
        - ResultSetColumn::func() now returns all results if called in list
          context; this makes things like func('DISTINCT') work as expected
        - Many-to-many relationships now warn if the utility methods would 
          clash
        - InflateColumn::DateTime now accepts an extra parameter of timezone
          to set timezone on the DT object (thanks Sergio Salvi)
        - Added sqlt_deploy_hook to result classes so that indexes can be 
          added.
        - Added startup checks to warn loudly if we appear to be running on 
          RedHat systems from perl-5.8.8-10 and up that have the bless/overload
          patch applied (badly) which causes 2x -> 100x performance penalty.
          (Jon Schutz)
        - ResultSource::reverse_relationship_info can distinguish between 
          sources using the same table
        - Row::insert will now not fall over if passed duplicate related objects
        - Row::copy will not fall over if you have two relationships to the 
          same source with a unique constraint on it

0.08007 2007-09-04 19:36:00
        - patch for Oracle datetime inflation (abram@arin.net)
        - added on_disconnect_do
        - on_connect_do and on_disconnect_do take coderefs and arrayrefs

0.08006 2007-08-12 15:12:00
        - Move to using Class::C3::Componentised
        - Remove warn statement from DBIx::Class::Row

0.08005 2007-08-06 
        - add timestamp fix re rt.cpan 26978 - no test yet but change
          clearly should cause no regressions
        - provide alias for related_resultset via local() so it's set
          correctly at resultset construction time (fixes RestrictWithObject)
        - fixes bind params in debug statements
          (original test from abraxxa)
        - fixed storage->connected fork bug
          (test and fix from Radu Greab)
        - add 1; to AccessorGroup.pm for stuff that still uses it
        - refactor Statistics to create debugging filehandle to fix bug with
          closed STDERR, update docs and modify Versioned to use Statistics
          (original fix from diz)

0.08004 2007-08-06 19:00:00
        - fix storage connect code to not trigger bug via auto-viv 
          (test from aherzog)
        - fixup cursor_class to be an 'inherited' attr for per-package defaults
        - add default_resultset_attributes entry to Schema
        - optimisation in DBI::Cursor to check software_limit before falling
          back to base Cursor->all
        - fix bug with create_multi not inserting non-storage objects
          (test and fix from davinchi)
        - DBIx::Class::AccessorGroup made empty subclass of
          Class::Accessor::Grouped
        - fixed an ugly bug regarding $dbh->{AutoCommit} and transactions
        - ensure_class_loaded handles non-classnames better.
        - non-destructive hashref handling for connect_info options
        - count no longer returns negative values after slice
          (report and test from JOHANL)
        - rebless before building datetime_parser
          (patch from mattlaw / Matt Lawrence)

0.08003 2007-07-14 18:01:00
        - improved populate bulk_insert mode
        - fixed up multi_create to be more intelligent about PK<->PK rels
        - fix many-many rels to not use set_columns
        - Unmarked deploy as experimental since it isn't anymore
        - Removed Cwd dep since it's not required and causes problems
          with debian packaging
        - Patch to fix ? in data for NoBindVars (from Tom Hukins)
        - Restored mk_classaccessor method for compatibility
        - Fixed group_by problem with oracle limit syntax
        - Fixed attr merging problem
        - Fixed $rs->get_column w/prefetch  problem

0.08002 2007-06-20 06:10:00
        - add scope guard to Row::insert to ensure rollback gets called
        - more heuristics in Row::insert to try and get insert order right
        - eliminate vestigial code in PK::Auto
        - more expressive DBI errors
        - soften errors during deploy
        - ensure_connected before txn_begin to catch stomping on transaction
          depth
        - new method "rethrow" for our exception objects

0.08001 2007-06-17 21:21:02
        - Cleaned up on_connect handling for versioned
        - removed DateTime use line from multi_create test
        - hid DBIx::ContextualFetch::st override in CDBICompat

0.08000 2007-06-17 18:06:12
        - Fixed DBIC_TRACE debug filehandles to set ->autoflush(1)
        - Fixed circular dbh<->storage in HandleError with weakref

0.07999_06 2007-06-13 04:45:00
        - tweaked Row.pm to make last_insert_id take multiple column names
        - Fixed DBIC::Storage::DBI::Cursor::DESTROY bug that was
          messing up exception handling
        - added exception objects to eliminate stacktrace/Carp::Clan
          output redundancy
        - setting $ENV{DBIC_TRACE} defaults stacktrace on.
        - added stacktrace option to Schema, makes throw_exception
          use "confess"
        - make database handles use throw_exception by default
        - make database handles supplied by a coderef use our
          standard HandleError/RaiseError/PrintError
        - add "unsafe" connect_info option to suppress our setting
          of HandleError/RaiseError/PrintError
        - removed several redundant evals whose sole purpose was to
          provide extra debugging info
        - fixed page-within-page bug (reported by nilsonsfj)
        - fixed rare bug when database is disconnected inbetween
          "$dbh->prepare_cached" and "$sth->execute"

0.07999_05 2007-06-07 23:00:00
        - Made source_name rw in ResultSource
        - Fixed up SQL::Translator test/runtime dependencies
        - Fixed t/60core.t in the absence of DateTime::Format::MySQL
        - Test cleanup and doc note (ribasushi)

0.07999_04 2007-06-01 14:04:00
        - pulled in Replication storage from branch and marked EXPERIMENTAL
        - fixup to ensure join always LEFT after first LEFT join depthwise
        - converted the vendor tests to use schema objects intead of schema
          classes, made cleaned more reliable with END blocks
        - versioning support via DBIx::Class::Schema::Versioned
        - find/next now return undef rather than () on fail from Bernhard Graf
        - rewritten collapse_result to fix prefetch
        - moved populate to resultset
        - added support for creation of related rows via insert and populate
        - transaction support more robust now in the face of varying AutoCommit
          and manual txn_begin usage
        - unbreak back-compat for Row/ResultSet->new_result
        - Added Oracle/WhereJoins.pm for Oracle >= 8 to support
          Oracle <= 9i, and provide Oracle with a better join method for
          later versions.  (I use the term better loosely.)
        - The SQL::T parser class now respects a relationship attribute of
          is_foreign_key_constrain to allow explicit control over wether or
          not a foreign constraint is needed
        - resultset_class/result_class now (again) auto loads the specified
          class; requires Class::Accessor::Grouped 0.05002+
        - added get_inflated_columns to Row
        - %colinfo accessor and inflate_column now work together
        - More documentation updates
        - Error messages from ->deploy made more informative
        - connect_info will now always return the arguments it was
          originally given
        - A few small efficiency improvements for load_classes
          and compose_namespace

0.07006 2007-04-17 23:18:00
        - Lots of documentation updates
        - deploy now takes an optional 'source_names' parameter (dec)
        - Quoting for for columns_info_for
        - RT#25683 fixed (multiple open sths on DBD::Sybase)
        - CDBI compat infers has_many from has_a (Schwern)
        - Fix ddl_filename transformation (Carl Vincent)

0.07999_02 2007-01-25 20:11:00
        - add support for binding BYTEA and similar parameters (w/Pg impl)
        - add support to Ordered for multiple ordering columns
        - mark DB.pm and compose_connection as deprecated
        - switch tests to compose_namespace
        - ResultClass::HashRefInflator added
        - Changed row and rs objects to not have direct handle to a source,
          instead a (schema,source_name) tuple of type ResultSourceHandle

0.07005 2007-01-10 18:36:00
        - fixup changes file
        - remove erroneous .orig files - oops

0.07004 2007-01-09 21:52:00
        - fix find_related-based queries to correctly grep the unique key
        - fix InflateColumn to inflate/deflate all refs but scalar refs

0.07003 2006-11-16 11:52:00
        - fix for rt.cpan.org #22740 (use $^X instead of hardcoded "perl")
        - Tweaks to resultset to allow inflate_result to return an array
        - Fix UTF8Columns to work under Perl <= 5.8.0
        - Fix up new_result in ResultSet to avoid alias-related bugs
        - Made new/update/find handle 'single' rel accessor correctly
        - Fix NoBindVars to be safer and handle non-true bind values
        - Don't blow up if columns_info_for returns useless results
        - Documentation updates

0.07999_01 2006-10-05 21:00:00
        - add connect_info option "disable_statement_caching"
        - create insert_bulk using execute_array, populate uses it
        - added DBIx::Class::Schema::load_namespaces, alternative to
          load_classes
        - added source_info method for source-level metadata (kinda like
          column_info)
        - Some of ::Storage::DBI's code/docs moved to ::Storage
        - DBIx::Class::Schema::txn_do code moved to ::Storage
        - Storage::DBI now uses exceptions instead of ->ping/->{Active} checks
        - Storage exceptions are thrown via the schema class's throw_exception
        - DBIx::Class::Schema::throw_exception's behavior can be modified via
          ->exception_action
        - columns_info_for is deprecated, and no longer runs automatically.
          You can make it work like before via
          __PACKAGE__->column_info_from_storage(1) for now
        - Replaced DBIx::Class::AccessorGroup and Class::Data::Accessor with
          Class::Accessor::Grouped. Only user noticible change is to
          table_class on ResultSourceProxy::Table (i.e. table objects in
          schemas) and, resultset_class and result_class in ResultSource.
          These accessors no longer automatically require the classes when
          set.

0.07002 2006-09-14 21:17:32
        - fix quote tests for recent versions of SQLite
        - added reference implementation of Manual::Example
        - backported column_info_from_storage accessor from -current, but
        - fixed inflate_datetime.t tests/stringify under older Test::More
        - minor fixes for many-to-many relationship helpers
        - cleared up Relationship docs, and fixed some typos
        - use ref instead of eval to check limit syntax (to avoid issues with
          Devel::StackTrace)
        - update ResultSet::_cond_for_update_delete to handle more complicated
          queries
        - bugfix to Oracle columns_info_for
        - remove_columns now deletes columns from _columns

0.07001 2006-08-18 19:55:00
        - add directory argument to deploy()
        - support default aliases in many_to_many accessors.
        - support for relationship attributes in many_to_many accessors.
        - stop search_rs being destructive to attrs
        - better error reporting when loading components
        - UTF8Columns changed to use "utf8" instead of "Encode"
        - restore automatic aliasing in ResultSet::find() on nonunique queries
        - allow aliases in ResultSet::find() queries (in cases of relationships
          with prefetch)
        - pass $attrs to find from update_or_create so a specific key can be
          provided
        - remove anonymous blesses to avoid major speed hit on Fedora Core 5's
          Perl and possibly others; for more information see:
          https://bugzilla.redhat.com/bugzilla/show_bug.cgi?id=196836
        - fix a pathological prefetch case
        - table case fix for Oracle in columns_info_for
        - stopped search_rs deleting attributes from passed hash

0.07000 2006-07-23 02:30:00
        - supress warnings for possibly non-unique queries, since
          _is_unique_query doesn't infer properly in all cases
        - skip empty queries to eliminate spurious warnings on ->deploy
        - fixups to ORDER BY, tweaks to deepen some copies in ResultSet
        - fixup for RowNum limit syntax with functions

0.06999_07 2006-07-12 20:58:05
        - fix issue with from attr copying introduced in last release

0.06999_06 2006-07-12 17:16:55
        - documentation for new storage options, fix S::A::L hanging on to $dbh
        - substantial refactor of search_related code to fix alias numbering
        - don't generate partial unique keys in ResultSet::find() when a table
          has more than one unique constraint which share a column and only one
          is satisfied
        - cleanup UTF8Columns and make more efficient
        - rename DBIX_CLASS_STORAGE_DBI_DEBUG to DBIC_TRACE (with compat)
        - rename _parent_rs to _parent_source in ResultSet
        - new FAQ.pod!

0.06999_05 2006-07-04 14:40:01
        - fix issue with incorrect $rs->{attrs}{alias}
        - fix subclassing issue with source_name
        - tweak quotes test to output text on failure
        - fix Schema->txn_do to not fail as a classmethod

0.06999_04 2006-06-29 20:18:47
        - disable cdbi-t/02-Film.t warning tests under AS perl
        - fixups to MySQL tests (aka "work round mysql being retarded")
        - compat tweaks for Storage debug logging

0.06999_03 2006-06-26 21:04:44
        - various documentation improvements
        - fixes to pass test suite on Windows
        - rewrote and cleaned up SQL::Translator tests
        - changed relationship helpers to only call ensure_class_loaded when the
          join condition is inferred
        - rewrote many_to_many implementation, now provides helpers for adding
          and deleting objects without dealing with the link table
        - reworked InflateColumn implementation to lazily deflate where
          possible; now handles passing an inflated object to new()
        - changed join merging to not create a rel_2 alias when adding a join
          that already exists in a parent resultset
        - Storage::DBI::deployment_statements now calls ensure_connected
          if it isn't passed a type
        - fixed Componentized::ensure_class_loaded
        - InflateColumn::DateTime supports date as well as datetime
        - split Storage::DBI::MSSQL into MSSQL and Sybase::MSSQL
        - fixed wrong debugging hook call in Storage::DBI
        - set connect_info properly before setting any ->sql_maker things

0.06999_02 2006-06-09 23:58:33
        - Fixed up POD::Coverage tests, filled in some POD holes
        - Added a warning for incorrect component order in load_components
        - Fixed resultset bugs to do with related searches
        - added code and tests for Componentized::ensure_class_found and
          load_optional_class
        - NoBindVars + Sybase + MSSQL stuff
        - only rebless S::DBI if it is still S::DBI and not a subclass
        - Added `use' statement for DBD::Pg in Storage::DBI::Pg
        - stopped test relying on order of unordered search
        - bugfix for join-types in nested joins using the from attribute
        - obscure prefetch problem fixed
        - tightened up deep search_related
        - Fixed 'DBIx/Class/DB.pm did not return a true value' error
        - Revert change to test for deprecated find usage and swallow warnings
        - Slight wording change to new_related() POD
        - new specific test for connect_info coderefs
        - POD clarification and content bugfixing + a few code formatting fixes
        - POD::Coverage additions
        - fixed debugfh
        - Fix column_info stomping

0.06999_01 2006-05-28 17:19:30
        - add automatic naming of unique constraints
        - marked DB.pm as deprecated and noted it will be removed by 1.0
        - add ResultSetColumn
        - refactor ResultSet code to resolve attrs as late as possible
        - merge prefetch attrs into join attrs
        - add +select and +as attributes to ResultSet
        - added InflateColumn::DateTime component
        - refactor debugging to allow for profiling using Storage::Statistics
        - removed Data::UUID from deps, made other optionals required
        - modified SQLT parser to skip dupe table names
        - added remove_column(s) to ResultSource/ResultSourceProxy
        - added add_column alias to ResultSourceProxy
        - added source_name to ResultSource
        - load_classes now uses source_name and sets it if necessary
        - add update_or_create_related to Relationship::Base
        - add find_or_new to ResultSet/ResultSetProxy and find_or_new_related
          to Relationship::Base
        - add accessors for unique constraint names and coulums to
          ResultSource/ResultSourceProxy
        - rework ResultSet::find() to search unique constraints
        - CDBICompat: modify retrieve to fix column casing when ColumnCase is
          loaded
        - CDBICompat: override find_or_create to fix column casing when
          ColumnCase is loaded
        - reorganized and simplified tests
        - added Ordered
        - added the ability to set on_connect_do and the various sql_maker
          options as part of Storage::DBI's connect_info.

0.06003 2006-05-19 15:37:30
        - make find_or_create_related check defined() instead of truth
        - don't unnecessarily fetch rels for cascade_update
        - don't set_columns explicitly in update_or_create; instead use
          update($hashref) so InflateColumn works
        - fix for has_many prefetch with 0 related rows
        - make limit error if rows => 0
        - added memory cycle tests and a long-needed weaken call

0.06002 2006-04-20 00:42:41
        - fix set_from_related to accept undef
        - fix to Dumper-induced hash iteration bug
        - fix to copy() with non-composed resultsource
        - fix to ->search without args to clone rs but maintain cache
        - grab $self->dbh once per function in Storage::DBI
        - nuke ResultSource caching of ->resultset for consistency reasons
        - fix for -and conditions when updating or deleting on a ResultSet

0.06001
        - Added fix for quoting with single table
        - Substantial fixes and improvements to deploy
        - slice now uses search directly
        - fixes for update() on resultset
        - bugfix to Cursor to avoid error during DESTROY
        - transaction DBI operations now in debug trace output

0.06000 2006-03-25 18:03:46
        - Lots of documentation improvements
        - Minor tweak to related_resultset to prevent it storing a searched rs
        - Fixup to columns_info_for when database returns type(size)
        - Made do_txn respect void context (on the off-chance somebody cares)
        - Fix exception text for nonexistent key in ResultSet::find()

0.05999_04 2006-03-18 19:20:49
        - Fix for delete on full-table resultsets
        - Removed caching on count() and added _count for pager()
        - ->connection does nothing if ->storage defined and no args
          (and hence ->connect acts like ->clone under the same conditions)
        - Storage::DBI throws better exception if no connect info
        - columns_info_for made more robust / informative
        - ithreads compat added, fork compat improved
        - weaken result_source in all resultsets
        - Make pg seq extractor less sensitive.

0.05999_03 2006-03-14 01:58:10
        - has_many prefetch fixes
        - deploy now adds drop statements before creates
        - deploy outputs debugging statements if DBIX_CLASS_STORAGE_DBI_DEBUG
            is set

0.05999_02 2006-03-10 13:31:37
        - remove test dep on YAML
        - additional speed tweaks for C3
        - allow scalarefs passed to order_by to go straight through to SQL
        - renamed insert_or_update to update_or_insert (with compat alias)
        - hidden lots of packages from the PAUSE Indexer

0.05999_01 2006-03-09 18:31:44
        - renamed cols attribute to columns (cols still supported)
        - added has_column_loaded to Row
        - Storage::DBI connect_info supports coderef returning dbh as 1st arg
        - load_components() doesn't prepend base when comp. prefixed with +
        - $schema->deploy
        - HAVING support
        - prefetch for has_many
        - cache attr for resultsets
        - PK::Auto::* no longer required since Storage::DBI::* handle auto-inc
        - minor tweak to tests for join edge case
        - added cascade_copy relationship attribute
          (sponsored by Airspace Software, http://www.airspace.co.uk/)
        - clean up set_from_related
        - made copy() automatically null out auto-inc columns
        - added txn_do() method to Schema, which allows a coderef to be
          executed atomically

0.05007 2006-02-24 00:59:00
        - tweak to Componentised for Class::C3 0.11
        - fixes for auto-inc under MSSQL

0.05006 2006-02-17 15:32:40
        - storage fix for fork() and workaround for Apache::DBI
        - made update(\%hash) work on row as well as rs
        - another fix for count with scalar group_by
        - remove dependency on Module::Find in 40resultsetmanager.t (RT #17598)

0.05005 2006-02-13 21:24:51
        - remove build dependency on version.pm

0.05004 2006-02-13 20:59:00
        - allow specification of related columns via cols attr when primary
          keys of the related table are not fetched
        - fix count for group_by as scalar
        - add horrific fix to make Oracle's retarded limit syntax work
        - remove Carp require
        - changed UUIDColumns to use new UUIDMaker classes for uuid creation
        using whatever module may be available

0.05003 2006-02-08 17:50:20
        - add component_class accessors and use them for *_class
        - small fixes to Serialize and ResultSetManager
        - rollback on disconnect, and disconnect on DESTROY

0.05002 2006-02-06 12:12:03
        - Added recommends for Class::Inspector
        - Added skip_all to t/40resultsetmanager.t if no Class::Inspector
        available

0.05001 2006-02-05 15:28:10
        - debug output now prints NULL for undef params
        - multi-step prefetch along the same rel (e.g. for trees) now works
        - added multi-join (join => [ 'foo', 'foo' ]), aliases second to foo_2
        - hack PK::Auto::Pg for "table" names referencing a schema
        - find() with attributes works
        - added experimental Serialize and ResultSetManager components
        - added code attribute recording to DBIx::Class
        - fix to find() for complex resultsets
        - added of $storage->debugcb(sub { ... })
        - added $source->resultset_attributes accessor
        - added include_columns rs attr

0.05000 2006-02-01 16:48:30
        - assorted doc fixes
        - remove ObjectCache, not yet working in 0.05
        - let many_to_many rels have attrs
        - fix ID method in PK.pm to be saner for new internals
        - fix t/30dbicplain.t to use ::Schema instead of
          Catalyst::Model::DBIC::Plain

0.04999_06 2006-01-28 21:20:32
        - fix Storage/DBI (tried to load deprecated ::Exception component)

0.04999_05 2006-01-28 20:13:52
        - count will now work for grouped resultsets
        - added accessor => option to column_info to specify accessor name
        - added $schema->populate to load test data (similar to AR fixtures)
        - removed cdbi-t dependencies, only run tests if installed
        - Removed DBIx::Class::Exception
        - unified throw_exception stuff, using Carp::Clan
        - report query when sth generation fails.
        - multi-step prefetch!
        - inheritance fixes
        - test tweaks

0.04999_04 2006-01-24 21:48:21
        - more documentation improvements
        - add columns_info_for for vendor-specific column info (Zbigniew
        Lukasiak)
        - add SQL::Translator::Producer for DBIx::Class table classes (Jess
        Robinson)
        - add unique constraint declaration (Daniel Westermann-Clark)
        - add new update_or_create method (Daniel Westermann-Clark)
        - rename ResultSetInstance class to ResultSetProxy, ResultSourceInstance
          to ResultSourceProxy, and TableInstance to ResultSourceProxy::Table
        - minor fixes to UUIDColumns
        - add debugfh method and ENV magic for tracing SQL (Nigel Metheringham)

0.04999_03 2006-01-20 06:05:27
        - imported Jess Robinson's SQL::Translator::Parser::DBIx::Class
        - lots of internals cleanup to eliminate result_source_instance
        requirement
        - added register_column and register_relationship class APIs
        - made Storage::DBI use prepare_cached safely (thanks to Tim Bunce)
        - many documentation improvements (thanks guys!)
        - added ->connection, ->connect, ->register_source and ->clone schema
        methods
        - Use croak instead of die for user errors.

0.04999_02 2006-01-14 07:17:35
        - Schema is now self-contained; no requirement for co-operation
        - add_relationship, relationships, relationship_info, has_relationship
        - relationship handling on ResultSource
        - all table handling now in Table.pm / ResultSource.pm
        - added GROUP BY and DISTINCT support
        - hacked around SQL::Abstract::Limit some more in DBIC::SQL::Abstract
          (this may have fixed complex quoting)
        - moved inflation to inflate_result in Row.pm
        - added $rs->search_related
        - split compose_namespace out of compose_connection in Schema
        - ResultSet now handles find
        - various *_related methods are now ->search_related->*
        - added new_result to ResultSet

0.04999_01 2005-12-27 03:33:42
        - search and related methods moved to ResultSet
        - select and as added to ResultSet attrs
        - added DBIx::Class::Table and TableInstance for table-per-class
        - added DBIx::Class::ResultSetInstance which handles proxying
          search etc. as a superclass of DBIx::Class::DB
        - assorted test and code cleanup work

0.04001 2005-12-13 22:00:00
        - Fix so set_inflated_column calls set_column
        - Syntax errors in relationship classes are now reported
        - Better error detection in set_primary_key and columns methods
        - Documentation improvements
        - Better transaction support with txn_* methods
        - belongs_to now works when $cond is a string
        - PK::Auto::Pg updated, only tries primary keys instead of all cols

0.04 2005-11-26
        - Moved get_simple and set_simple into AccessorGroup
        - Made 'new' die if given invalid columns
        - Added has_column and column_info to Table.pm
        - Refactored away from direct use of _columns and _primaries
        - Switched from NEXT to Class::C3

0.03004
        - Added an || '' to the CDBICompat stringify to avoid null warnings
        - Updated name section for manual pods
0.03003 2005-11-03 17:00:00
        - POD fixes.
        - Changed use to require in Relationship/Base to avoid import.

0.03002 2005-10-20 22:35:00
        - Minor bugfix to new (Row.pm)
        - Schema doesn't die if it can't load a class (Schema.pm)
        - New UUID columns plugin (UUIDColumns.pm)
        - Documentation improvements.

0.03001 2005-09-23 14:00:00
        - Fixes to relationship helpers
        - IMPORTANT: prefetch/schema combination bug fix

0.03    2005-09-19 19:35:00
        - Paging support
        - Join support on search
        - Prefetch support on search

0.02    2005-08-12 18:00:00
        - Test fixes.
        - Performance improvements.
        - Oracle primary key support.
        - MS-SQL primary key support.
        - SQL::Abstract::Limit integration for database-agnostic limiting.

0.01    2005-08-08 17:10:00
        - initial release
<|MERGE_RESOLUTION|>--- conflicted
+++ resolved
@@ -1,21 +1,20 @@
 Revision history for DBIx::Class
 
-<<<<<<< HEAD
         - Complete Sybase RDBMS support including:
           - Support for TEXT/IMAGE columns
           - Support for the 'money' datatype
           - Transaction savepoints support
-          - Support for bind variables when connecting via Sybase OpenClient
+          - Support for bind variables when connecting to a newer Sybase with
+            OpenClient libraries
+          - Support for bind variables over FreeTDS with CASTs when needed
           - Support for interpolated variables with proper quoting when
-            connecting via FreeTDS
-=======
+            connecting to an older Sybase or via FreeTDS
         - Fixed a complex prefetch + regular join regression introduced
           in 0.08108
         - SQLT related fixes:
           - sqlt_type is now called on the correct storage object
           - hooks can now see the correct producer_type
         - POD improvements
->>>>>>> 561cc447
 
 0.08109 2009-08-18 08:35:00 (UTC)
         - Replication updates:
