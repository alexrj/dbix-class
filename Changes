--- conflicted
+++ resolved
@@ -1,7 +1,5 @@
 Revision history for DBIx::Class
 
-<<<<<<< HEAD
-=======
 0.05999_04
         - Fix for delete on full-table resultsets
         - Removed caching on count() and added _count for pager()
@@ -31,7 +29,6 @@
         - added has_column_loaded to Row
         - Storage::DBI connect_info supports coderef returning dbh as 1st arg
         - load_components() doesn't prepend base when comp. prefixed with +
->>>>>>> c17c525c
         - $schema->deploy
         - HAVING support
         - prefetch for has_many
@@ -41,11 +38,8 @@
           (sponsored by Airspace Software, http://www.airspace.co.uk/)
         - clean up set_from_related
         - made copy() automatically null out auto-inc columns
-<<<<<<< HEAD
-=======
         - added txn_do() method to Schema, which allows a coderef to be
           executed atomically
->>>>>>> c17c525c
 
 0.05007 2006-02-24 00:59:00
         - tweak to Componentised for Class::C3 0.11
@@ -174,11 +168,7 @@
 
 0.03004
         - Added an || '' to the CDBICompat stringify to avoid null warnings
-<<<<<<< HEAD
-	- Updated name section for manual pods
-=======
         - Updated name section for manual pods
->>>>>>> c17c525c
 0.03003 2005-11-03 17:00:00
         - POD fixes.
         - Changed use to require in Relationship/Base to avoid import.
