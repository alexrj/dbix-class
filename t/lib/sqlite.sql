--- conflicted
+++ resolved
@@ -43,12 +43,8 @@
 --
 CREATE TABLE artist (
   artistid INTEGER PRIMARY KEY NOT NULL,
-<<<<<<< HEAD
   name varchar,
   position INTEGER
-=======
-  name varchar(100)
->>>>>>> eeb34228
 );
 
 --
