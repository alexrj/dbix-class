<<<<<<< HEAD
-- Created on Thu Jul 30 09:37:43 2009
=======
-- 
-- Created by SQL::Translator::Producer::SQLite
-- Created on Wed Aug 12 16:10:43 2009
>>>>>>> 856e2d17
-- 


BEGIN TRANSACTION;

--
-- Table: artist
--
CREATE TABLE artist (
  artistid INTEGER PRIMARY KEY NOT NULL,
  name varchar(100),
  rank integer NOT NULL DEFAULT '13',
  charfield char(10)
);

--
-- Table: bindtype_test
--
CREATE TABLE bindtype_test (
  id INTEGER PRIMARY KEY NOT NULL,
  bytea blob,
  blob blob,
  clob clob
);

--
-- Table: collection
--
CREATE TABLE collection (
  collectionid INTEGER PRIMARY KEY NOT NULL,
  name varchar(100) NOT NULL
);

--
-- Table: employee
--
CREATE TABLE employee (
  employee_id INTEGER PRIMARY KEY NOT NULL,
  position integer NOT NULL,
  group_id integer,
  group_id_2 integer,
  group_id_3 integer,
  name varchar(100)
);

--
-- Table: encoded
--
CREATE TABLE encoded (
  id INTEGER PRIMARY KEY NOT NULL,
  encoded varchar(100)
);

--
-- Table: event
--
CREATE TABLE event (
  id INTEGER PRIMARY KEY NOT NULL,
  starts_at datetime NOT NULL,
  created_on timestamp NOT NULL,
  varchar_date varchar(20),
  varchar_datetime varchar(20),
  skip_inflation datetime,
  ts_without_tz datetime
);

--
-- Table: file_columns
--
CREATE TABLE file_columns (
  id INTEGER PRIMARY KEY NOT NULL,
  file varchar(255) NOT NULL
);

--
-- Table: fourkeys
--
CREATE TABLE fourkeys (
  foo integer NOT NULL,
  bar integer NOT NULL,
  hello integer NOT NULL,
  goodbye integer NOT NULL,
  sensors character(10) NOT NULL,
  read_count integer,
  PRIMARY KEY (foo, bar, hello, goodbye)
);

--
-- Table: genre
--
CREATE TABLE genre (
  genreid INTEGER PRIMARY KEY NOT NULL,
  name varchar(100) NOT NULL
);

CREATE UNIQUE INDEX genre_name ON genre (name);

--
-- Table: link
--
CREATE TABLE link (
  id INTEGER PRIMARY KEY NOT NULL,
  url varchar(100),
  title varchar(100)
);

--
-- Table: money_test
--
CREATE TABLE money_test (
  id INTEGER PRIMARY KEY NOT NULL,
  amount money
);

--
-- Table: noprimarykey
--
CREATE TABLE noprimarykey (
  foo integer NOT NULL,
  bar integer NOT NULL,
  baz integer NOT NULL
);

CREATE UNIQUE INDEX foo_bar ON noprimarykey (foo, bar);

--
-- Table: onekey
--
CREATE TABLE onekey (
  id INTEGER PRIMARY KEY NOT NULL,
  artist integer NOT NULL,
  cd integer NOT NULL
);

--
-- Table: owners
--
CREATE TABLE owners (
  id INTEGER PRIMARY KEY NOT NULL,
  name varchar(100) NOT NULL
);

--
-- Table: producer
--
CREATE TABLE producer (
  producerid INTEGER PRIMARY KEY NOT NULL,
  name varchar(100) NOT NULL
);

CREATE UNIQUE INDEX prod_name ON producer (name);

--
-- Table: self_ref
--
CREATE TABLE self_ref (
  id INTEGER PRIMARY KEY NOT NULL,
  name varchar(100) NOT NULL
);

--
-- Table: sequence_test
--
CREATE TABLE sequence_test (
  pkid1 integer NOT NULL,
  pkid2 integer NOT NULL,
  nonpkid integer NOT NULL,
  name varchar(100),
  PRIMARY KEY (pkid1, pkid2)
);

--
-- Table: serialized
--
CREATE TABLE serialized (
  id INTEGER PRIMARY KEY NOT NULL,
  serialized text NOT NULL
);

--
-- Table: treelike
--
CREATE TABLE treelike (
  id INTEGER PRIMARY KEY NOT NULL,
  parent integer,
  name varchar(100) NOT NULL
);

CREATE INDEX treelike_idx_parent ON treelike (parent);

--
-- Table: twokeytreelike
--
CREATE TABLE twokeytreelike (
  id1 integer NOT NULL,
  id2 integer NOT NULL,
  parent1 integer NOT NULL,
  parent2 integer NOT NULL,
  name varchar(100) NOT NULL,
  PRIMARY KEY (id1, id2)
);

CREATE INDEX twokeytreelike_idx_parent1_parent2 ON twokeytreelike (parent1, parent2);

CREATE UNIQUE INDEX tktlnameunique ON twokeytreelike (name);

--
-- Table: typed_object
--
CREATE TABLE typed_object (
  objectid INTEGER PRIMARY KEY NOT NULL,
  type varchar(100) NOT NULL,
  value varchar(100) NOT NULL
);

--
-- Table: artist_undirected_map
--
CREATE TABLE artist_undirected_map (
  id1 integer NOT NULL,
  id2 integer NOT NULL,
  PRIMARY KEY (id1, id2)
);

CREATE INDEX artist_undirected_map_idx_id1 ON artist_undirected_map (id1);

CREATE INDEX artist_undirected_map_idx_id2 ON artist_undirected_map (id2);

--
-- Table: bookmark
--
CREATE TABLE bookmark (
  id INTEGER PRIMARY KEY NOT NULL,
  link integer
);

CREATE INDEX bookmark_idx_link ON bookmark (link);

--
-- Table: books
--
CREATE TABLE books (
  id INTEGER PRIMARY KEY NOT NULL,
  source varchar(100) NOT NULL,
  owner integer NOT NULL,
  title varchar(100) NOT NULL,
  price integer
);

CREATE INDEX books_idx_owner ON books (owner);

--
-- Table: forceforeign
--
CREATE TABLE forceforeign (
  artist INTEGER PRIMARY KEY NOT NULL,
  cd integer NOT NULL
);

CREATE INDEX forceforeign_idx_artist ON forceforeign (artist);

--
-- Table: self_ref_alias
--
CREATE TABLE self_ref_alias (
  self_ref integer NOT NULL,
  alias integer NOT NULL,
  PRIMARY KEY (self_ref, alias)
);

CREATE INDEX self_ref_alias_idx_alias ON self_ref_alias (alias);

CREATE INDEX self_ref_alias_idx_self_ref ON self_ref_alias (self_ref);

--
-- Table: track
--
CREATE TABLE track (
  trackid INTEGER PRIMARY KEY NOT NULL,
  cd integer NOT NULL,
  position integer NOT NULL,
  title varchar(100) NOT NULL,
  last_updated_on datetime,
  last_updated_at datetime,
  small_dt smalldatetime
);

CREATE INDEX track_idx_cd ON track (cd);

CREATE UNIQUE INDEX track_cd_position ON track (cd, position);

CREATE UNIQUE INDEX track_cd_title ON track (cd, title);

--
-- Table: cd
--
CREATE TABLE cd (
  cdid INTEGER PRIMARY KEY NOT NULL,
  artist integer NOT NULL,
  title varchar(100) NOT NULL,
  year varchar(100) NOT NULL,
  genreid integer,
  single_track integer
);

CREATE INDEX cd_idx_artist ON cd (artist);

CREATE INDEX cd_idx_genreid ON cd (genreid);

CREATE INDEX cd_idx_single_track ON cd (single_track);

CREATE UNIQUE INDEX cd_artist_title ON cd (artist, title);

--
-- Table: collection_object
--
CREATE TABLE collection_object (
  collection integer NOT NULL,
  object integer NOT NULL,
  PRIMARY KEY (collection, object)
);

CREATE INDEX collection_object_idx_collection ON collection_object (collection);

CREATE INDEX collection_object_idx_object ON collection_object (object);

--
-- Table: lyrics
--
CREATE TABLE lyrics (
  lyric_id INTEGER PRIMARY KEY NOT NULL,
  track_id integer NOT NULL
);

CREATE INDEX lyrics_idx_track_id ON lyrics (track_id);

--
-- Table: cd_artwork
--
CREATE TABLE cd_artwork (
  cd_id INTEGER PRIMARY KEY NOT NULL
);

CREATE INDEX cd_artwork_idx_cd_id ON cd_artwork (cd_id);

--
-- Table: liner_notes
--
CREATE TABLE liner_notes (
  liner_id INTEGER PRIMARY KEY NOT NULL,
  notes varchar(100) NOT NULL
);

CREATE INDEX liner_notes_idx_liner_id ON liner_notes (liner_id);

--
-- Table: lyric_versions
--
CREATE TABLE lyric_versions (
  id INTEGER PRIMARY KEY NOT NULL,
  lyric_id integer NOT NULL,
  text varchar(100) NOT NULL
);

CREATE INDEX lyric_versions_idx_lyric_id ON lyric_versions (lyric_id);

--
-- Table: tags
--
CREATE TABLE tags (
  tagid INTEGER PRIMARY KEY NOT NULL,
  cd integer NOT NULL,
  tag varchar(100) NOT NULL
);

CREATE INDEX tags_idx_cd ON tags (cd);

--
-- Table: cd_to_producer
--
CREATE TABLE cd_to_producer (
  cd integer NOT NULL,
  producer integer NOT NULL,
  attribute integer,
  PRIMARY KEY (cd, producer)
);

CREATE INDEX cd_to_producer_idx_cd ON cd_to_producer (cd);

CREATE INDEX cd_to_producer_idx_producer ON cd_to_producer (producer);

--
-- Table: images
--
CREATE TABLE images (
  id INTEGER PRIMARY KEY NOT NULL,
  artwork_id integer NOT NULL,
  name varchar(100) NOT NULL,
  data blob
);

CREATE INDEX images_idx_artwork_id ON images (artwork_id);

--
-- Table: twokeys
--
CREATE TABLE twokeys (
  artist integer NOT NULL,
  cd integer NOT NULL,
  PRIMARY KEY (artist, cd)
);

CREATE INDEX twokeys_idx_artist ON twokeys (artist);

--
-- Table: artwork_to_artist
--
CREATE TABLE artwork_to_artist (
  artwork_cd_id integer NOT NULL,
  artist_id integer NOT NULL,
  PRIMARY KEY (artwork_cd_id, artist_id)
);

CREATE INDEX artwork_to_artist_idx_artist_id ON artwork_to_artist (artist_id);

CREATE INDEX artwork_to_artist_idx_artwork_cd_id ON artwork_to_artist (artwork_cd_id);

--
-- Table: fourkeys_to_twokeys
--
CREATE TABLE fourkeys_to_twokeys (
  f_foo integer NOT NULL,
  f_bar integer NOT NULL,
  f_hello integer NOT NULL,
  f_goodbye integer NOT NULL,
  t_artist integer NOT NULL,
  t_cd integer NOT NULL,
  autopilot character NOT NULL,
  pilot_sequence integer,
  PRIMARY KEY (f_foo, f_bar, f_hello, f_goodbye, t_artist, t_cd)
);

CREATE INDEX fourkeys_to_twokeys_idx_f_foo_f_bar_f_hello_f_goodbye ON fourkeys_to_twokeys (f_foo, f_bar, f_hello, f_goodbye);

CREATE INDEX fourkeys_to_twokeys_idx_t_artist_t_cd ON fourkeys_to_twokeys (t_artist, t_cd);

--
-- View: year2000cds
--
CREATE VIEW year2000cds AS
    SELECT cdid, artist, title FROM cd WHERE year ='2000';

COMMIT;<|MERGE_RESOLUTION|>--- conflicted
+++ resolved
@@ -1,10 +1,4 @@
-<<<<<<< HEAD
--- Created on Thu Jul 30 09:37:43 2009
-=======
--- 
--- Created by SQL::Translator::Producer::SQLite
 -- Created on Wed Aug 12 16:10:43 2009
->>>>>>> 856e2d17
 -- 
 
 
