--- conflicted
+++ resolved
@@ -10,11 +10,7 @@
 
 my $schema = DBICTest::Schema;
 
-<<<<<<< HEAD
-plan tests => 33;
-=======
-plan tests => 29;
->>>>>>> 698c0549
+plan tests => 35;
 
 my $translator           =  SQL::Translator->new( 
     parser_args          => {
