use strict;
use warnings;

use Test::More;
use Test::Exception;
<<<<<<< HEAD

=======
>>>>>>> 528e717e
use lib qw(t/lib);
use DBICTest;
use DBIC::SqlMakerTest;
my $schema = DBICTest->init_schema();

<<<<<<< HEAD
lives_ok (sub {
  my $rs = $schema->resultset( 'CD' )->search(
    {
      'producer.name'   => 'blah',
      'producer_2.name' => 'foo',
    },
    {
      'join' => [
        { cd_to_producer => 'producer' },
        { cd_to_producer => 'producer' },
      ],
      'prefetch' => [
        'artist',
        { cd_to_producer => { producer => 'producer_to_cd' } },
      ],
    }
  );

  my @executed = $rs->all();

  is_same_sql_bind (
    $rs->as_query,
    '(
      SELECT  me.cdid, me.artist, me.title, me.year, me.genreid, me.single_track,
              artist.artistid, artist.name, artist.rank, artist.charfield,
              cd_to_producer.cd, cd_to_producer.producer, cd_to_producer.attribute,
              producer.producerid, producer.name,
              producer_to_cd.cd, producer_to_cd.producer, producer_to_cd.attribute
        FROM cd me
        LEFT JOIN cd_to_producer cd_to_producer
          ON cd_to_producer.cd = me.cdid
        LEFT JOIN producer producer
          ON producer.producerid = cd_to_producer.producer
        LEFT JOIN cd_to_producer producer_to_cd
          ON producer_to_cd.producer = producer.producerid
        LEFT JOIN cd_to_producer cd_to_producer_2
          ON cd_to_producer_2.cd = me.cdid
        LEFT JOIN producer producer_2
          ON producer_2.producerid = cd_to_producer_2.producer
        JOIN artist artist ON artist.artistid = me.artist
      WHERE ( ( producer.name = ? AND producer_2.name = ? ) )
      ORDER BY cd_to_producer.cd, producer_to_cd.producer
    )',
    [
      [ 'producer.name' => 'blah' ],
      [ 'producer_2.name' => 'foo' ],
    ],
  );

}, 'Complex join parsed/executed properly');
=======
 {
   my $rs = $schema->resultset( 'CD' )->search(
     {
       'producer.name'   => 'blah',
       'producer_2.name' => 'foo',
     },
     {
       'join' => [
         { cd_to_producer => 'producer' },
         { cd_to_producer => 'producer' },
       ],
       'prefetch' => [
         'artist',
         { cd_to_producer => 'producer' },
       ],
     }
   );

   lives_ok {
     my @rows = $rs->all();
   };
 }

>>>>>>> 528e717e

my @rs1a_results = $schema->resultset("Artist")->search_related('cds', {title => 'Forkful of bees'}, {order_by => 'title'});
is($rs1a_results[0]->title, 'Forkful of bees', "bare field conditions okay after search related");
my $rs1 = $schema->resultset("Artist")->search({ 'tags.tag' => 'Blue' }, { join => {'cds' => 'tracks'}, prefetch => {'cds' => 'tags'} });
my @artists = $rs1->all;
cmp_ok(@artists, '==', 2, "Two artists returned");

my $rs2 = $rs1->search({ artistid => '1' }, { join => {'cds' => {'cd_to_producer' => 'producer'} } });
my @artists2 = $rs2->search({ 'producer.name' => 'Matt S Trout' });
my @cds = $artists2[0]->cds;
cmp_ok(scalar @cds, '==', 1, "condition based on inherited join okay");

my $rs3 = $rs2->search_related('cds');

cmp_ok(scalar($rs3->all), '==', 15, "All cds for artist returned");

cmp_ok($rs3->count, '==', 15, "All cds for artist returned via count");

my $rs4 = $schema->resultset("CD")->search({ 'artist.artistid' => '1' }, { join => ['tracks', 'artist'], prefetch => 'artist' });
my @rs4_results = $rs4->all;

is($rs4_results[0]->cdid, 1, "correct artist returned");

my $rs5 = $rs4->search({'tracks.title' => 'Sticky Honey'});
is($rs5->count, 1, "search without using previous joins okay");

my $record_rs = $schema->resultset("Artist")->search(undef, { join => 'cds' })->search(undef, { prefetch => { 'cds' => 'tracks' }});
my $record_jp = $record_rs->next;
ok($record_jp, "prefetch on same rel okay");

my $artist = $schema->resultset("Artist")->find(1);
my $cds = $artist->cds;
is($cds->find(2)->title, 'Forkful of bees', "find on has many rs okay");

my $cd = $cds->search({'me.title' => 'Forkful of bees'}, { prefetch => 'tracks' })->first;
my @tracks = $cd->tracks->all;
is(scalar(@tracks), 3, 'right number of prefetched tracks after has many');

#causes ambig col error due to order_by
#my $tracks_rs = $cds->search_related('tracks', { 'tracks.position' => '2', 'disc.title' => 'Forkful of bees' });
#my $first_tracks_rs = $tracks_rs->first;

my $related_rs = $schema->resultset("Artist")->search({ name => 'Caterwauler McCrae' })->search_related('cds', { year => '2001'})->search_related('tracks', { 'position' => '2' });
is($related_rs->first->trackid, '5', 'search related on search related okay');

#causes ambig col error due to order_by
#$related_rs->search({'cd.year' => '2001'}, {join => ['cd', 'cd']})->all;

my $title = $schema->resultset("Artist")->search_related('twokeys')->search_related('cd')->search({'tracks.position' => '2'}, {join => 'tracks', order_by => 'tracks.trackid'})->next->title;
is($title, 'Forkful of bees', 'search relateds with order by okay');

my $prod_rs = $schema->resultset("CD")->find(1)->producers_sorted;
my $prod_rs2 = $prod_rs->search({ name => 'Matt S Trout' });
my $prod_first = $prod_rs2->first;
is($prod_first->id, '1', 'somewhat pointless search on rel with order_by on it okay');

my $prod_map_rs = $schema->resultset("Artist")->find(1)->cds->search_related('cd_to_producer', {}, { join => 'producer', prefetch => 'producer' });
ok($prod_map_rs->next->producer, 'search related with prefetch okay');

my $stupid = $schema->resultset("Artist")->search_related('artist_undirected_maps', {}, { prefetch => 'artist1' })->search_related('mapped_artists')->search_related('cds', {'cds.cdid' => '2'}, { prefetch => 'tracks' });

my $cd_final = $schema->resultset("Artist")->search_related('artist_undirected_maps', {}, { prefetch => 'artist1' })->search_related('mapped_artists')->search_related('cds', {'cds.cdid' => '2'}, { prefetch => 'tracks' })->first;
is($cd_final->cdid, '2', 'bonkers search_related-with-join-midway okay');

# should end up with cds and cds_2 joined
my $merge_rs_1 = $schema->resultset("Artist")->search({ 'cds_2.cdid' => '2' }, { join => ['cds', 'cds'] });
is(scalar(@{$merge_rs_1->{attrs}->{join}}), 2, 'both joins kept');
ok($merge_rs_1->next, 'query on double joined rel runs okay');

# should only end up with cds joined
my $merge_rs_2 = $schema->resultset("Artist")->search({ }, { join => 'cds' })->search({ 'cds.cdid' => '2' }, { join => 'cds' });
is(scalar(@{$merge_rs_2->{attrs}->{join}}), 1, 'only one join kept when inherited');
my $merge_rs_2_cd = $merge_rs_2->next;

lives_ok (sub {

  my @rs_with_prefetch = $schema->resultset('TreeLike')
                                ->search(
    {'me.id' => 1},
    {
    prefetch => [ 'parent', { 'children' => 'parent' } ],
    });

}, 'pathological prefetch ok');

my $rs = $schema->resultset("Artist")->search({}, { join => 'twokeys' });
my $second_search_rs = $rs->search({ 'cds_2.cdid' => '2' }, { join =>
['cds', 'cds'] });
is(scalar(@{$second_search_rs->{attrs}->{join}}), 3, 'both joins kept');
ok($second_search_rs->next, 'query on double joined rel runs okay');

<<<<<<< HEAD
=======
# test joinmap pruner
lives_ok ( sub {
  my $rs = $schema->resultset('Artwork')->search (
    {
    },
    {
      distinct => 1,
      join => [
        { artwork_to_artist => 'artist' },
        { cd => 'artist' },
      ],
    },
  );

  is_same_sql_bind (
    $rs->count_rs->as_query,
    '(
      SELECT COUNT( * )
        FROM (
          SELECT me.cd_id
            FROM cd_artwork me
            JOIN cd cd ON cd.cdid = me.cd_id
            JOIN artist artist_2 ON artist_2.artistid = cd.artist
          GROUP BY me.cd_id
        ) me
    )',
    [],
  );

  ok (defined $rs->count);
});

# make sure multiplying endpoints do not lose heir join-path
lives_ok (sub {
  my $rs = $schema->resultset('CD')->search (
    { },
    { join => { artwork => 'images' } },
  )->get_column('cdid');

  is_same_sql_bind (
    $rs->as_query,
    '(
      SELECT me.cdid
        FROM cd me
        LEFT JOIN cd_artwork artwork
          ON artwork.cd_id = me.cdid
        LEFT JOIN images images
          ON images.artwork_id = artwork.cd_id
    )',
    [],
  );

  # execution
  $rs->next;
});

>>>>>>> 528e717e
done_testing;<|MERGE_RESOLUTION|>--- conflicted
+++ resolved
@@ -3,16 +3,12 @@
 
 use Test::More;
 use Test::Exception;
-<<<<<<< HEAD
-
-=======
->>>>>>> 528e717e
+
 use lib qw(t/lib);
 use DBICTest;
 use DBIC::SqlMakerTest;
 my $schema = DBICTest->init_schema();
 
-<<<<<<< HEAD
 lives_ok (sub {
   my $rs = $schema->resultset( 'CD' )->search(
     {
@@ -63,31 +59,6 @@
   );
 
 }, 'Complex join parsed/executed properly');
-=======
- {
-   my $rs = $schema->resultset( 'CD' )->search(
-     {
-       'producer.name'   => 'blah',
-       'producer_2.name' => 'foo',
-     },
-     {
-       'join' => [
-         { cd_to_producer => 'producer' },
-         { cd_to_producer => 'producer' },
-       ],
-       'prefetch' => [
-         'artist',
-         { cd_to_producer => 'producer' },
-       ],
-     }
-   );
-
-   lives_ok {
-     my @rows = $rs->all();
-   };
- }
-
->>>>>>> 528e717e
 
 my @rs1a_results = $schema->resultset("Artist")->search_related('cds', {title => 'Forkful of bees'}, {order_by => 'title'});
 is($rs1a_results[0]->title, 'Forkful of bees', "bare field conditions okay after search related");
@@ -179,8 +150,6 @@
 is(scalar(@{$second_search_rs->{attrs}->{join}}), 3, 'both joins kept');
 ok($second_search_rs->next, 'query on double joined rel runs okay');
 
-<<<<<<< HEAD
-=======
 # test joinmap pruner
 lives_ok ( sub {
   my $rs = $schema->resultset('Artwork')->search (
@@ -237,5 +206,4 @@
   $rs->next;
 });
 
->>>>>>> 528e717e
 done_testing;