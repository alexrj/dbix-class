use strict;
use warnings;  

use Test::More;
use lib qw(t/lib);
use DBICTest;
use DBI::Const::GetInfoType;

my ($dsn, $user, $pass) = @ENV{map { "DBICTEST_MYSQL_${_}" } qw/DSN USER PASS/};

#warn "$dsn $user $pass";

plan skip_all => 'Set $ENV{DBICTEST_MYSQL_DSN}, _USER and _PASS to run this test'
  unless ($dsn && $user);

plan tests => 10;

my $schema = DBICTest::Schema->connect($dsn, $user, $pass);

my $dbh = $schema->storage->dbh;

$dbh->do("DROP TABLE IF EXISTS artist;");

$dbh->do("CREATE TABLE artist (artistid INTEGER NOT NULL AUTO_INCREMENT PRIMARY KEY, name VARCHAR(255), charfield CHAR(10));");

#'dbi:mysql:host=localhost;database=dbic_test', 'dbic_test', '');

# This is in Core now, but it's here just to test that it doesn't break
$schema->class('Artist')->load_components('PK::Auto');

# test primary key handling
my $new = $schema->resultset('Artist')->create({ name => 'foo' });
ok($new->artistid, "Auto-PK worked");

# test LIMIT support
for (1..6) {
    $schema->resultset('Artist')->create({ name => 'Artist ' . $_ });
}
my $it = $schema->resultset('Artist')->search( {},
    { rows => 3,
      offset => 2,
      order_by => 'artistid' }
);
is( $it->count, 3, "LIMIT count ok" );
is( $it->next->name, "Artist 2", "iterator->next ok" );
$it->next;
$it->next;
is( $it->next, undef, "next past end of resultset ok" );

my $test_type_info = {
    'artistid' => {
        'data_type' => 'INT',
        'is_nullable' => 0,
        'size' => 11,
        'default_value' => undef,
    },
    'name' => {
        'data_type' => 'VARCHAR',
        'is_nullable' => 1,
        'size' => 255,
        'default_value' => undef,
    },
    'charfield' => {
        'data_type' => 'CHAR',
        'is_nullable' => 1,
        'size' => 10,
        'default_value' => undef,
    },
};

SKIP: {
    my $mysql_version = $dbh->get_info( $GetInfoType{SQL_DBMS_VER} );
    skip "Cannot determine MySQL server version", 1 if !$mysql_version;

    my ($v1, $v2, $v3) = $mysql_version =~ /^(\d+)\.(\d+)(?:\.(\d+))?/;
    skip "Cannot determine MySQL server version", 1 if !$v1 || !defined($v2);

    $v3 ||= 0;

    if( ($v1 < 5) || ($v1 == 5 && $v2 == 0 && $v3 <= 3) ) {
        $test_type_info->{charfield}->{data_type} = 'VARCHAR';
    }

    my $type_info = $schema->storage->columns_info_for('artist');
    is_deeply($type_info, $test_type_info, 'columns_info_for - column data types');
}

## Can we properly deal with the null search problem?

use Data::Dump qw/dump/;

NULLINSEARCH: {
    
    ok my $artist1_rs = $schema->resultset('Artist')->search({artistid=>6666})
    => 'Created an artist resultset of 6666';
    
    is $artist1_rs->count, 0
    => 'Got no returned rows';
    
    ok my $artist2_rs = $schema->resultset('Artist')->search({artistid=>undef})
    => 'Created an artist resultset of undef';
    
    TODO: {
    	$TODO = "need to fix the row count =1 when select * from table where pk IS NULL problem";
	    is $artist2_rs->count, 0
	    => 'got no rows';    	
    }

    my $artist = $artist2_rs->single;
    
    is $artist => undef
    => 'Nothing Found!';
<<<<<<< HEAD
    
    warn dump $artist->get_columns if $artist;
=======
>>>>>>> de0c4d94
}
    

# clean up our mess
END {
    #$dbh->do("DROP TABLE artist") if $dbh;
}<|MERGE_RESOLUTION|>--- conflicted
+++ resolved
@@ -110,11 +110,6 @@
     
     is $artist => undef
     => 'Nothing Found!';
-<<<<<<< HEAD
-    
-    warn dump $artist->get_columns if $artist;
-=======
->>>>>>> de0c4d94
 }
     
 
