sub run_tests {
<<<<<<< HEAD
  
plan tests => 14;

# has_a test
my $cd = DBICTest->class("CD")->find(4);
=======
my $schema = shift;

use strict;
use warnings;  
plan tests => 18;

# has_a test
my $cd = $schema->resultset("CD")->find(4);
>>>>>>> 3b7992e1
my ($artist) = ($INC{'DBICTest/HelperRels'}
                  ? $cd->artist
                  : $cd->search_related('artist'));
is($artist->name, 'Random Boy Band', 'has_a search_related ok');

# has_many test with an order_by clause defined
<<<<<<< HEAD
$artist = DBICTest->class("Artist")->find(1);
=======
$artist = $schema->resultset("Artist")->find(1);
>>>>>>> 3b7992e1
my @cds = ($INC{'DBICTest/HelperRels'}
             ? $artist->cds
             : $artist->search_related('cds'));
is( $cds[1]->title, 'Spoonful of bees', 'has_many search_related with order_by ok' );

# search_related with additional abstract query
@cds = ($INC{'DBICTest/HelperRels'}
          ? $artist->cds({ title => { like => '%of%' } })
          : $artist->search_related('cds', { title => { like => '%of%' } } )
       );
is( $cds[1]->title, 'Forkful of bees', 'search_related with abstract query ok' );

# creating a related object
if ($INC{'DBICTest/HelperRels.pm'}) {
  $artist->add_to_cds({ title => 'Big Flop', year => 2005 });
} else {
  $artist->create_related( 'cds', {
      title => 'Big Flop',
      year => 2005,
  } );
}

is( ($artist->search_related('cds'))[3]->title, 'Big Flop', 'create_related ok' );

# count_related
is( $artist->count_related('cds'), 4, 'count_related ok' );

# set_from_related
<<<<<<< HEAD
my $track = DBICTest->class("Track")->create( {
=======
my $track = $schema->resultset("Track")->create( {
>>>>>>> 3b7992e1
  trackid => 1,
  cd => 3,
  position => 98,
  title => 'Hidden Track'
} );
$track->set_from_related( cd => $cd );

if ($INC{'DBICTest/HelperRels.pm'}) { # except inflated object
  is($track->disc->cdid, 4, 'set_from_related ok, including alternative accessor' );
} else {
  is( $track->cd, 4, 'set_from_related ok' );
}

# update_from_related, the same as set_from_related, but it calls update afterwards
<<<<<<< HEAD
$track = DBICTest->class("Track")->create( {
=======
$track = $schema->resultset("Track")->create( {
>>>>>>> 3b7992e1
  trackid => 2,
  cd => 3,
  position => 99,
  title => 'Hidden Track'
} );
$track->update_from_related( cd => $cd );

<<<<<<< HEAD
my $t_cd = (DBICTest->class("Track")->search( cd => 4, position => 99 ))[0]->cd;
=======
my $t_cd = ($schema->resultset("Track")->search( cd => 4, position => 99 ))[0]->cd;
>>>>>>> 3b7992e1

if ($INC{'DBICTest/HelperRels.pm'}) { # except inflated object
  is( $t_cd->cdid, 4, 'update_from_related ok' );
} else {
  is( $t_cd, 4, 'update_from_related ok' );
}

# find_or_create_related with an existing record
$cd = $artist->find_or_create_related( 'cds', { title => 'Big Flop' } );
is( $cd->year, 2005, 'find_or_create_related on existing record ok' );

# find_or_create_related creating a new record
$cd = $artist->find_or_create_related( 'cds', {
  title => 'Greatest Hits',
  year => 2006,
} );
is( $cd->title, 'Greatest Hits', 'find_or_create_related new record ok' );
@cds = $artist->search_related('cds');
is( ($artist->search_related('cds'))[4]->title, 'Greatest Hits', 'find_or_create_related new record search ok' );

<<<<<<< HEAD
SKIP: {
    #skip 'Need to add delete_related', 1;
    # delete_related
    $artist->delete_related( cds => { title => 'Greatest Hits' });
    cmp_ok( DBICTest->class("CD")->search( title => 'Greatest Hits' ), '==', 0, 'delete_related ok' );
};

# try to add a bogus relationship using the wrong cols
eval {
    DBICTest::Schema::Artist->add_relationship(
        tracks => 'DBICTest::Track',
        { 'foreign.cd' => 'self.cdid' }
    );
};
like($@, qr/Unknown column/, 'failed when creating a rel with invalid key, ok');
=======
$artist->delete_related( cds => { title => 'Greatest Hits' });
cmp_ok( $schema->resultset("CD")->search( title => 'Greatest Hits' ), '==', 0, 'delete_related ok' );
>>>>>>> 3b7992e1

SKIP: {
  skip "relationship checking needs fixing", 1;
  # try to add a bogus relationship using the wrong cols
  eval {
      DBICTest::Schema::Artist->add_relationship(
          tracks => 'DBICTest::Schema::Track',
          { 'foreign.cd' => 'self.cdid' }
      );
  };
  like($@, qr/Unknown column/, 'failed when creating a rel with invalid key, ok');
}
  
# another bogus relationship using no join condition
eval {
    DBICTest::Schema::Artist->add_relationship( tracks => 'DBICTest::Track' );
};
like($@, qr/join condition/, 'failed when creating a rel without join condition, ok');

# many_to_many helper test
<<<<<<< HEAD
$cd = DBICTest->class("CD")->find(1);
my @producers = $cd->producers();
is( $producers[0]->name, 'Matt S Trout', 'many_to_many ok' );

=======
$cd = $schema->resultset("CD")->find(1);
my @producers = $cd->producers();
is( $producers[0]->name, 'Matt S Trout', 'many_to_many ok' );

# test undirected many-to-many relationship (e.g. "related artists")
my $undir_maps = $schema->resultset("Artist")->find(1)->artist_undirected_maps;
is($undir_maps->count, 1, 'found 1 undirected map for artist 1');

$undir_maps = $schema->resultset("Artist")->find(2)->artist_undirected_maps;
is($undir_maps->count, 1, 'found 1 undirected map for artist 2');

my $mapped_rs = $undir_maps->search_related('mapped_artists');

my @art = $mapped_rs->all;

cmp_ok(@art, '==', 2, "Both artist returned from map");

my $searched = $mapped_rs->search({'mapped_artists.artistid' => {'!=', undef}});

cmp_ok($searched->count, '==', 2, "Both artist returned from map after adding another condition");


>>>>>>> 3b7992e1
}

1;<|MERGE_RESOLUTION|>--- conflicted
+++ resolved
@@ -1,11 +1,4 @@
 sub run_tests {
-<<<<<<< HEAD
-  
-plan tests => 14;
-
-# has_a test
-my $cd = DBICTest->class("CD")->find(4);
-=======
 my $schema = shift;
 
 use strict;
@@ -14,18 +7,13 @@
 
 # has_a test
 my $cd = $schema->resultset("CD")->find(4);
->>>>>>> 3b7992e1
 my ($artist) = ($INC{'DBICTest/HelperRels'}
                   ? $cd->artist
                   : $cd->search_related('artist'));
 is($artist->name, 'Random Boy Band', 'has_a search_related ok');
 
 # has_many test with an order_by clause defined
-<<<<<<< HEAD
-$artist = DBICTest->class("Artist")->find(1);
-=======
 $artist = $schema->resultset("Artist")->find(1);
->>>>>>> 3b7992e1
 my @cds = ($INC{'DBICTest/HelperRels'}
              ? $artist->cds
              : $artist->search_related('cds'));
@@ -54,11 +42,7 @@
 is( $artist->count_related('cds'), 4, 'count_related ok' );
 
 # set_from_related
-<<<<<<< HEAD
-my $track = DBICTest->class("Track")->create( {
-=======
 my $track = $schema->resultset("Track")->create( {
->>>>>>> 3b7992e1
   trackid => 1,
   cd => 3,
   position => 98,
@@ -73,11 +57,7 @@
 }
 
 # update_from_related, the same as set_from_related, but it calls update afterwards
-<<<<<<< HEAD
-$track = DBICTest->class("Track")->create( {
-=======
 $track = $schema->resultset("Track")->create( {
->>>>>>> 3b7992e1
   trackid => 2,
   cd => 3,
   position => 99,
@@ -85,11 +65,7 @@
 } );
 $track->update_from_related( cd => $cd );
 
-<<<<<<< HEAD
-my $t_cd = (DBICTest->class("Track")->search( cd => 4, position => 99 ))[0]->cd;
-=======
 my $t_cd = ($schema->resultset("Track")->search( cd => 4, position => 99 ))[0]->cd;
->>>>>>> 3b7992e1
 
 if ($INC{'DBICTest/HelperRels.pm'}) { # except inflated object
   is( $t_cd->cdid, 4, 'update_from_related ok' );
@@ -110,26 +86,8 @@
 @cds = $artist->search_related('cds');
 is( ($artist->search_related('cds'))[4]->title, 'Greatest Hits', 'find_or_create_related new record search ok' );
 
-<<<<<<< HEAD
-SKIP: {
-    #skip 'Need to add delete_related', 1;
-    # delete_related
-    $artist->delete_related( cds => { title => 'Greatest Hits' });
-    cmp_ok( DBICTest->class("CD")->search( title => 'Greatest Hits' ), '==', 0, 'delete_related ok' );
-};
-
-# try to add a bogus relationship using the wrong cols
-eval {
-    DBICTest::Schema::Artist->add_relationship(
-        tracks => 'DBICTest::Track',
-        { 'foreign.cd' => 'self.cdid' }
-    );
-};
-like($@, qr/Unknown column/, 'failed when creating a rel with invalid key, ok');
-=======
 $artist->delete_related( cds => { title => 'Greatest Hits' });
 cmp_ok( $schema->resultset("CD")->search( title => 'Greatest Hits' ), '==', 0, 'delete_related ok' );
->>>>>>> 3b7992e1
 
 SKIP: {
   skip "relationship checking needs fixing", 1;
@@ -150,12 +108,6 @@
 like($@, qr/join condition/, 'failed when creating a rel without join condition, ok');
 
 # many_to_many helper test
-<<<<<<< HEAD
-$cd = DBICTest->class("CD")->find(1);
-my @producers = $cd->producers();
-is( $producers[0]->name, 'Matt S Trout', 'many_to_many ok' );
-
-=======
 $cd = $schema->resultset("CD")->find(1);
 my @producers = $cd->producers();
 is( $producers[0]->name, 'Matt S Trout', 'many_to_many ok' );
@@ -178,7 +130,6 @@
 cmp_ok($searched->count, '==', 2, "Both artist returned from map after adding another condition");
 
 
->>>>>>> 3b7992e1
 }
 
 1;