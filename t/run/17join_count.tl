--- conflicted
+++ resolved
@@ -5,16 +5,6 @@
 plan skip_all => 'needs DBD::SQLite for testing' if $@;
 plan tests => 4;
 
-<<<<<<< HEAD
-cmp_ok(DBICTest->class("CD")->count({ 'artist.name' => 'Caterwauler McCrae' },
-                           { join => 'artist' }),
-           '==', 3, 'Count by has_a ok');
-
-cmp_ok(DBICTest->class("CD")->count({ 'tags.tag' => 'Blue' }, { join => 'tags' }),
-           '==', 4, 'Count by has_many ok');
-
-cmp_ok(DBICTest->class("CD")->count(
-=======
 cmp_ok($schema->resultset("CD")->count({ 'artist.name' => 'Caterwauler McCrae' },
                            { join => 'artist' }),
            '==', 3, 'Count by has_a ok');
@@ -23,16 +13,11 @@
            '==', 4, 'Count by has_many ok');
 
 cmp_ok($schema->resultset("CD")->count(
->>>>>>> 3b7992e1
            { 'liner_notes.notes' => { '!=' =>  undef } },
            { join => 'liner_notes' }),
            '==', 3, 'Count by might_have ok');
 
-<<<<<<< HEAD
-cmp_ok(DBICTest->class("CD")->count(
-=======
 cmp_ok($schema->resultset("CD")->count(
->>>>>>> 3b7992e1
            { 'year' => { '>', 1998 }, 'tags.tag' => 'Cheesy',
                'liner_notes.notes' => { 'like' => 'Buy%' } },
            { join => [ qw/tags liner_notes/ ] } ),
