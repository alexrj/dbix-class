use strict;
use warnings;  

use Test::More;
use lib qw(t/lib);
use DBICTest;

my $schema = DBICTest::init_schema();

plan tests => 8; 

my $rs = $cd = $schema->resultset("CD")->search({});

my $rs_title = $rs->get_column('title');
my $rs_year = $rs->get_column('year');

is($rs_title->next, 'Spoonful of bees', "next okay");

my @all = $rs_title->all;
cmp_ok(scalar @all, '==', 5, "five titles returned");

cmp_ok($rs_year->max, '==', 2001, "max okay for year");
is($rs_title->min, 'Caterwaulin\' Blues', "min okay for title");

cmp_ok($rs_year->sum, '==', 9996, "three artists returned");
<<<<<<< HEAD

my $psrs = $schema->resultset('CD')->search({},
    {
        '+select'   => \'COUNT(*)',
        '+as'       => 'count'
    }
);
ok(defined($psrs->get_column('count')), '+select/+as count');

$psrs = $schema->resultset('CD')->search({},
    {
        '+select'   => [ \'COUNT(*)', 'title' ],
        '+as'       => [ 'count', 'addedtitle' ]
    }
);
ok(defined($psrs->get_column('count')), '+select/+as arrayref count');
ok(defined($psrs->get_column('addedtitle')), '+select/+as title');
}

1;
=======
>>>>>>> 70350518
<|MERGE_RESOLUTION|>--- conflicted
+++ resolved
@@ -23,7 +23,6 @@
 is($rs_title->min, 'Caterwaulin\' Blues', "min okay for title");
 
 cmp_ok($rs_year->sum, '==', 9996, "three artists returned");
-<<<<<<< HEAD
 
 my $psrs = $schema->resultset('CD')->search({},
     {
@@ -41,8 +40,3 @@
 );
 ok(defined($psrs->get_column('count')), '+select/+as arrayref count');
 ok(defined($psrs->get_column('addedtitle')), '+select/+as title');
-}
-
-1;
-=======
->>>>>>> 70350518
