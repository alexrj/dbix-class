sub run_tests {
my $schema = shift;
  
plan tests => 3;

# add some rows inside a transaction and commit it
# XXX: Is storage->dbh the only way to get a dbh?
$schema->storage->txn_begin;
for (10..15) {
    $schema->resultset("Artist")->create( { 
        artistid => $_,
        name => "artist number $_",
    } );
}
$schema->storage->txn_commit;
my ($artist) = $schema->resultset("Artist")->find(15);
is($artist->name, 'artist number 15', "Commit ok");

# add some rows inside a transaction and roll it back
$schema->storage->txn_begin;
for (21..30) {
    $schema->resultset("Artist")->create( {
        artistid => $_,
        name => "artist number $_",
    } );
}
$schema->storage->txn_rollback;
($artist) = $schema->resultset("Artist")->search( artistid => 25 );
is($artist, undef, "Rollback ok");

my $type_info = $schema->storage->columns_info_for('artist');
my $test_type_info = {
    'artistid' => {
        'data_type' => 'INTEGER',
        'is_nullable' => 0,
        'size' => undef,
    },
    'name' => {
        'data_type' => 'varchar',
        'is_nullable' => 0,
<<<<<<< HEAD
        'size' => undef,
    },
    'position' => {
        'data_type' => 'INTEGER',
        'is_nullable' => 0,
        'size' => undef,
    },
=======
        'size' => 100,
    }
>>>>>>> eeb34228
};
is_deeply($type_info, $test_type_info, 'columns_info_for - column data types');

}

1;<|MERGE_RESOLUTION|>--- conflicted
+++ resolved
@@ -38,18 +38,13 @@
     'name' => {
         'data_type' => 'varchar',
         'is_nullable' => 0,
-<<<<<<< HEAD
-        'size' => undef,
+        'size' => 100,
     },
     'position' => {
         'data_type' => 'INTEGER',
         'is_nullable' => 0,
         'size' => undef,
     },
-=======
-        'size' => 100,
-    }
->>>>>>> eeb34228
 };
 is_deeply($type_info, $test_type_info, 'columns_info_for - column data types');
 
