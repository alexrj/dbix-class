--- conflicted
+++ resolved
@@ -9,13 +9,8 @@
 
 #warn "$dsn $user $pass";
 
-<<<<<<< HEAD
-plan skip_all, 'Set $ENV{DBICTEST_PG_DSN}, _USER and _PASS to run this test'
+plan skip_all => 'Set $ENV{DBICTEST_PG_DSN}, _USER and _PASS to run this test'
   . ' (note: creates and drops tables named artist and casecheck!)' unless ($dsn && $user);
-=======
-plan skip_all => 'Set $ENV{DBICTEST_PG_DSN}, _USER and _PASS to run this test'
-  . ' (note: creates and drops a table named artist!)' unless ($dsn && $user);
->>>>>>> 70350518
 
 plan tests => 8;
 
