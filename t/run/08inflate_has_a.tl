--- conflicted
+++ resolved
@@ -15,11 +15,7 @@
 Class::C3->reinitialize;
 
 # inflation test
-<<<<<<< HEAD
-my $cd = DBICTest->class("CD")->find(3);
-=======
 my $cd = $schema->resultset("CD")->find(3);
->>>>>>> 3b7992e1
 
 is( ref($cd->year), 'DateTime', 'year is a DateTime, ok' );
 
@@ -30,29 +26,17 @@
 $cd->year( $now );
 $cd->update;
 
-<<<<<<< HEAD
-($cd) = DBICTest->class("CD")->search( year => $now->year );
-is( $cd->year->year, $now->year, 'deflate ok' );
-
-# re-test using alternate deflate syntax
-DBICTest->class("CD")->has_a( 'year', 'DateTime',
-=======
 ($cd) = $schema->resultset("CD")->search( year => $now->year );
 is( $cd->year->year, $now->year, 'deflate ok' );
 
 # re-test using alternate deflate syntax
 $schema->class("CD")->has_a( 'year', 'DateTime',
->>>>>>> 3b7992e1
       inflate => sub { DateTime->new( year => shift ) },
       deflate => 'year'
 );
 
 # inflation test
-<<<<<<< HEAD
-$cd = DBICTest->class("CD")->find(3);
-=======
 $cd = $schema->resultset("CD")->find(3);
->>>>>>> 3b7992e1
 
 is( ref($cd->year), 'DateTime', 'year is a DateTime, ok' );
 
@@ -63,11 +47,7 @@
 $cd->year( $now );
 $cd->update;
 
-<<<<<<< HEAD
-($cd) = DBICTest->class("CD")->search( year => $now->year );
-=======
 ($cd) = $schema->resultset("CD")->search( year => $now->year );
->>>>>>> 3b7992e1
 is( $cd->year->year, $now->year, 'deflate ok' );
 
 }
