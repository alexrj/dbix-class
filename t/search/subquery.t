--- conflicted
+++ resolved
@@ -7,16 +7,7 @@
 
 use Test::More;
 
-<<<<<<< HEAD
-plan ( tests => 7 );
-=======
-BEGIN {
-    eval "use SQL::Abstract 1.49";
-    plan $@
-        ? ( skip_all => "Needs SQLA 1.49+" )
-        : ( tests => 8 );
-}
->>>>>>> 8996a659
+plan ( tests => 8 );
 
 use lib qw(t/lib);
 use DBICTest;
@@ -192,8 +183,8 @@
   my ($query, @bind) = @{$$arr};
   is_same_sql_bind(
     $query, \@bind,
-    "SELECT cd2.cdid, cd2.artist, cd2.title, cd2.year, cd2.genreid, cd2.single_track FROM (SELECT me.cdid,me.artist,me.title,me.year,me.genreid,me.single_track FROM cd me WHERE title = 'Thriller') cd2",
-    [],
+    "(SELECT cd2.cdid, cd2.artist, cd2.title, cd2.year, cd2.genreid, cd2.single_track FROM (SELECT me.cdid,me.artist,me.title,me.year,me.genreid,me.single_track FROM cd me WHERE title = ?) cd2)",
+    ['Thriller'],
   );
 }
 
