use strict;
use warnings;

use Test::More;
use Test::Exception;
use lib qw(t/lib);
use DBICTest;

my $schema = DBICTest->init_schema();

<<<<<<< HEAD
plan tests => 75;
=======
plan tests => 68;
>>>>>>> 48dda9d3

# has_a test
my $cd = $schema->resultset("CD")->find(4);
my ($artist) = ($INC{'DBICTest/HelperRels'}
                  ? $cd->artist
                  : $cd->search_related('artist'));
is($artist->name, 'Random Boy Band', 'has_a search_related ok');

# has_many test with an order_by clause defined
$artist = $schema->resultset("Artist")->find(1);
my @cds = ($INC{'DBICTest/HelperRels'}
             ? $artist->cds
             : $artist->search_related('cds'));
is( $cds[1]->title, 'Spoonful of bees', 'has_many search_related with order_by ok' );

# search_related with additional abstract query
@cds = ($INC{'DBICTest/HelperRels'}
          ? $artist->cds({ title => { like => '%of%' } })
          : $artist->search_related('cds', { title => { like => '%of%' } } )
       );
is( $cds[1]->title, 'Forkful of bees', 'search_related with abstract query ok' );

# creating a related object
if ($INC{'DBICTest/HelperRels.pm'}) {
  $artist->add_to_cds({ title => 'Big Flop', year => 2005 });
} else {
  $artist->create_related( 'cds', {
      title => 'Big Flop',
      year => 2005,
  } );
}

my $big_flop_cd = ($artist->search_related('cds'))[3];
is( $big_flop_cd->title, 'Big Flop', 'create_related ok' );

{ # make sure we are not making pointless select queries when a FK IS NULL
  my $queries = 0;
  $schema->storage->debugcb(sub { $queries++; });
  $schema->storage->debug(1);
  $big_flop_cd->genre; #should not trigger a select query
  is($queries, 0, 'No SELECT made for belongs_to if key IS NULL');
  $big_flop_cd->genre_inefficient; #should trigger a select query
  is($queries, 1, 'SELECT made for belongs_to if key IS NULL when undef_on_null_fk disabled');
  $schema->storage->debug(0);
  $schema->storage->debugcb(undef);
}

my( $rs_from_list ) = $artist->search_related_rs('cds');
is( ref($rs_from_list), 'DBIx::Class::ResultSet', 'search_related_rs in list context returns rs' );

( $rs_from_list ) = $artist->cds_rs();
is( ref($rs_from_list), 'DBIx::Class::ResultSet', 'relation_rs in list context returns rs' );

# count_related
is( $artist->count_related('cds'), 4, 'count_related ok' );

# set_from_related
my $track = $schema->resultset("Track")->create( {
  trackid => 1,
  cd => 3,
  position => 98,
  title => 'Hidden Track'
} );
$track->set_from_related( cd => $cd );

is($track->disc->cdid, 4, 'set_from_related ok, including alternative accessor' );

$track->set_from_related( cd => undef );

ok( !defined($track->cd), 'set_from_related with undef ok');

TODO: {
    local $TODO = 'accessing $object->rel and set_from_related';
    my $track = $schema->resultset("Track")->new( {} );
    $track->cd;
    $track->set_from_related( cd => $cd ); 
    ok ($track->cd, 'set_from_related ok after using the accessor' );
};

# update_from_related, the same as set_from_related, but it calls update afterwards
$track = $schema->resultset("Track")->create( {
  trackid => 2,
  cd => 3,
  position => 99,
  title => 'Hidden Track 2'
} );
$track->update_from_related( cd => $cd );

my $t_cd = ($schema->resultset("Track")->search( cd => 4, position => 99 ))[0]->cd;

is( $t_cd->cdid, 4, 'update_from_related ok' );

# find_or_create_related with an existing record
$cd = $artist->find_or_create_related( 'cds', { title => 'Big Flop' } );
is( $cd->year, 2005, 'find_or_create_related on existing record ok' );

# find_or_create_related creating a new record
$cd = $artist->find_or_create_related( 'cds', {
  title => 'Greatest Hits',
  year => 2006,
} );
is( $cd->title, 'Greatest Hits', 'find_or_create_related new record ok' );

@cds = $artist->search_related('cds');
is( ($artist->search_related('cds'))[4]->title, 'Greatest Hits', 'find_or_create_related new record search ok' );

$artist->delete_related( cds => { title => 'Greatest Hits' });
cmp_ok( $schema->resultset("CD")->search( title => 'Greatest Hits' ), '==', 0, 'delete_related ok' );

# find_or_new_related with an existing record
$cd = $artist->find_or_new_related( 'cds', { title => 'Big Flop' } );
is( $cd->year, 2005, 'find_or_new_related on existing record ok' );
ok( $cd->in_storage, 'find_or_new_related on existing record: is in_storage' );

# find_or_new_related instantiating a new record
$cd = $artist->find_or_new_related( 'cds', {
  title => 'Greatest Hits 2: Louder Than Ever',
  year => 2007,
} );
is( $cd->title, 'Greatest Hits 2: Louder Than Ever', 'find_or_new_related new record ok' );
ok( ! $cd->in_storage, 'find_or_new_related on a new record: not in_storage' );

$cd->artist(undef);
my $newartist = $cd->find_or_new_related( 'artist', {
  name => 'Random Boy Band Two',
  artistid => 200,
} );
is($newartist->name, 'Random Boy Band Two', 'find_or_new_related new artist record with id');
is($newartist->id, 200, 'find_or_new_related new artist id set');

TODO: {
  local $TODO = "relationship checking needs fixing";
  # try to add a bogus relationship using the wrong cols
  eval {
      DBICTest::Schema::Artist->add_relationship(
          tracks => 'DBICTest::Schema::Track',
          { 'foreign.cd' => 'self.cdid' }
      );
  };
  like($@, qr/Unknown column/, 'failed when creating a rel with invalid key, ok');
}
  
# another bogus relationship using no join condition
eval {
    DBICTest::Schema::Artist->add_relationship( tracks => 'DBICTest::Track' );
};
like($@, qr/join condition/, 'failed when creating a rel without join condition, ok');

# many_to_many helper tests
$cd = $schema->resultset("CD")->find(1);
my @producers = $cd->producers();
is( $producers[0]->name, 'Matt S Trout', 'many_to_many ok' );
is( $cd->producers_sorted->next->name, 'Bob The Builder',
    'sorted many_to_many ok' );
is( $cd->producers_sorted(producerid => 3)->next->name, 'Fred The Phenotype',
    'sorted many_to_many with search condition ok' );

$cd = $schema->resultset('CD')->find(2);
my $prod_rs = $cd->producers();
my $prod_before_count = $schema->resultset('Producer')->count;
is( $prod_rs->count, 0, "CD doesn't yet have any producers" );
my $prod = $schema->resultset('Producer')->find(1);
$cd->add_to_producers($prod);
is( $prod_rs->count(), 1, 'many_to_many add_to_$rel($obj) count ok' );
is( $prod_rs->first->name, 'Matt S Trout',
    'many_to_many add_to_$rel($obj) ok' );
$cd->remove_from_producers($prod);
is( $schema->resultset('Producer')->find(1)->name, 'Matt S Trout',
    "producer object exists after remove of link" );
is( $prod_rs->count, 0, 'many_to_many remove_from_$rel($obj) ok' );
$cd->add_to_producers({ name => 'Testy McProducer' });
is( $schema->resultset('Producer')->count, $prod_before_count+1,
    'add_to_$rel($hash) inserted a new producer' );
is( $prod_rs->count(), 1, 'many_to_many add_to_$rel($hash) count ok' );
is( $prod_rs->first->name, 'Testy McProducer',
    'many_to_many add_to_$rel($hash) ok' );
$cd->add_to_producers({ name => 'Jack Black' });
is( $prod_rs->count(), 2, 'many_to_many add_to_$rel($hash) count ok' );
$cd->set_producers($schema->resultset('Producer')->all);
is( $cd->producers->count(), $prod_before_count+2, 
    'many_to_many set_$rel(@objs) count ok' );
$cd->set_producers($schema->resultset('Producer')->find(1));
is( $cd->producers->count(), 1, 'many_to_many set_$rel($obj) count ok' );
$cd->set_producers([$schema->resultset('Producer')->all]);
is( $cd->producers->count(), $prod_before_count+2, 
    'many_to_many set_$rel(\@objs) count ok' );
$cd->set_producers([$schema->resultset('Producer')->find(1)]);
is( $cd->producers->count(), 1, 'many_to_many set_$rel([$obj]) count ok' );

eval { $cd->remove_from_producers({ fake => 'hash' }); };
like( $@, qr/needs an object/, 'remove_from_$rel($hash) dies correctly' );

eval { $cd->add_to_producers(); };
like( $@, qr/needs an object or hashref/,
      'add_to_$rel(undef) dies correctly' );

# many_to_many stresstest
my $twokey = $schema->resultset('TwoKeys')->find(1,1);
my $fourkey = $schema->resultset('FourKeys')->find(1,2,3,4);

is( $twokey->fourkeys->count, 0, 'twokey has no fourkeys' );
$twokey->add_to_fourkeys($fourkey, { autopilot => 'engaged' });
my $got_fourkey = $twokey->fourkeys({ sensors => 'online' })->first;
is( $twokey->fourkeys->count, 1, 'twokey has one fourkey' );
is( $got_fourkey->$_, $fourkey->$_,
    'fourkeys row has the correct value for column '.$_ )
  for (qw(foo bar hello goodbye sensors));
$twokey->remove_from_fourkeys($fourkey);
is( $twokey->fourkeys->count, 0, 'twokey has no fourkeys' );
is( $twokey->fourkeys_to_twokeys->count, 0,
    'twokey has no links to fourkey' );

my $undef_artist_cd = $schema->resultset("CD")->new_result({ 'title' => 'badgers', 'year' => 2007 });
is($undef_artist_cd->has_column_loaded('artist'), '', 'FK not loaded');
is($undef_artist_cd->search_related('artist')->count, 0, '0=1 search when FK does not exist and object not yet in db');
eval{ 
     $undef_artist_cd->related_resultset('artist')->new({name => 'foo'});
};
is( $@, '', "Object created on a resultset related to not yet inserted object");
lives_ok{
  $schema->resultset('Artwork')->new_result({})->cd;
} 'undef_on_null_fk does not choke on empty conds';

my $def_artist_cd = $schema->resultset("CD")->new_result({ 'title' => 'badgers', 'year' => 2007, artist => undef });
is($def_artist_cd->has_column_loaded('artist'), 1, 'FK loaded');
is($def_artist_cd->search_related('artist')->count, 0, 'closed search on null FK');

# test undirected many-to-many relationship (e.g. "related artists")
my $undir_maps = $schema->resultset("Artist")->find(1)->artist_undirected_maps;
is($undir_maps->count, 1, 'found 1 undirected map for artist 1');

$undir_maps = $schema->resultset("Artist")->find(2)->artist_undirected_maps;
is($undir_maps->count, 1, 'found 1 undirected map for artist 2');

my $mapped_rs = $undir_maps->search_related('mapped_artists');

my @art = $mapped_rs->all;

cmp_ok(@art, '==', 2, "Both artist returned from map");

my $searched = $mapped_rs->search({'mapped_artists.artistid' => {'!=', undef}});

cmp_ok($searched->count, '==', 2, "Both artist returned from map after adding another condition");

# check join through cascaded has_many relationships
$artist = $schema->resultset("Artist")->find(1);
my $trackset = $artist->cds->search_related('tracks');
# LEFT join means we also see the trackless additional album...
cmp_ok($trackset->count, '==', 11, "Correct number of tracks for artist");

# now see about updating eveything that belongs to artist 2 to artist 3
$artist = $schema->resultset("Artist")->find(2);
my $nartist = $schema->resultset("Artist")->find(3);
cmp_ok($artist->cds->count, '==', 1, "Correct orig #cds for artist");
cmp_ok($nartist->cds->count, '==', 1, "Correct orig #cds for artist");
$artist->cds->update({artist => $nartist->id});
cmp_ok($artist->cds->count, '==', 0, "Correct new #cds for artist");
cmp_ok($nartist->cds->count, '==', 2, "Correct new #cds for artist");

# check if is_foreign_key_constraint attr is set
my $rs_normal = $schema->source('Track');
my $relinfo = $rs_normal->relationship_info ('cd');
cmp_ok($relinfo->{attrs}{is_foreign_key_constraint}, '==', 1, "is_foreign_key_constraint defined for belongs_to relationships.");

my $rs_overridden = $schema->source('ForceForeign');
my $relinfo_with_attr = $rs_overridden->relationship_info ('cd_3');
cmp_ok($relinfo_with_attr->{attrs}{is_foreign_key_constraint}, '==', 0, "is_foreign_key_constraint defined for belongs_to relationships with attr.");<|MERGE_RESOLUTION|>--- conflicted
+++ resolved
@@ -8,11 +8,7 @@
 
 my $schema = DBICTest->init_schema();
 
-<<<<<<< HEAD
 plan tests => 75;
-=======
-plan tests => 68;
->>>>>>> 48dda9d3
 
 # has_a test
 my $cd = $schema->resultset("CD")->find(4);
