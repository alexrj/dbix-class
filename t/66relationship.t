--- conflicted
+++ resolved
@@ -7,11 +7,7 @@
 
 my $schema = DBICTest->init_schema();
 
-<<<<<<< HEAD
-plan tests => 35;
-=======
 plan tests => 54;
->>>>>>> 4d87db01
 
 # has_a test
 my $cd = $schema->resultset("CD")->find(4);
@@ -191,16 +187,6 @@
     'twokey has no links to fourkey' );
 
 
-# test new many_to_many helpers
-$cd = $schema->resultset('CD')->find(2);
-my $prod = $schema->resultset('Producer')->find(1);
-$cd->add_to_producers($prod);
-my $prod_rs = $cd->producers();
-is( $prod_rs->count(), 1, 'many_to_many add_to_$rel($obj) count ok' );
-is( $prod_rs->first->name, 'Matt S Trout', 'many_to_many add_to_$rel($obj) ok' );
-$cd->remove_from_producers($prod);
-is( $cd->producers->count, 0, 'many_to_many remove_from_$rel($obj) ok' );
-
 # test undirected many-to-many relationship (e.g. "related artists")
 my $undir_maps = $schema->resultset("Artist")->find(1)->artist_undirected_maps;
 is($undir_maps->count, 1, 'found 1 undirected map for artist 1');
