--- conflicted
+++ resolved
@@ -135,11 +135,7 @@
   my $ident_cond = $self->ident_condition;
   $self->throw_exception("Cannot safely update a row in a PK-less table")
     if ! keys %$ident_cond;
-<<<<<<< HEAD
-
-  my $rows = $self->result_source->storage->update(
-               $self->result_source, \%to_update, $ident_cond);
-=======
+
   if ($upd) {
     foreach my $key (keys %$upd) {
       if (ref $upd->{$key}) {
@@ -163,8 +159,9 @@
   my %to_update = $self->get_dirty_columns;
   return $self unless keys %to_update;
   my $rows = $self->result_source->storage->update(
-               $self->result_source->from, \%to_update, $self->{_orig_ident} || $ident_cond);
->>>>>>> f90375dd
+               $self->result_source, \%to_update,
+               $self->{_orig_ident} || $ident_cond
+             );
   if ($rows == 0) {
     $self->throw_exception( "Can't update ${self}: row not found" );
   } elsif ($rows > 1) {
