package DBIx::Class::Storage::DBI;
# -*- mode: cperl; cperl-indent-level: 2 -*-

use strict;
use warnings;

use base qw/DBIx::Class::Storage::DBIHacks DBIx::Class::Storage/;
use mro 'c3';

use Carp::Clan qw/^DBIx::Class/;
use DBI;
use DBIx::Class::Storage::DBI::Cursor;
use DBIx::Class::Storage::Statistics;
use Scalar::Util();
use List::Util();
use Data::Dumper::Concise();

# what version of sqlt do we require if deploy() without a ddl_dir is invoked
# when changing also adjust the corresponding author_require in Makefile.PL
my $minimum_sqlt_version = '0.11002';


__PACKAGE__->mk_group_accessors('simple' =>
  qw/_connect_info _dbi_connect_info _dbh _sql_maker _sql_maker_opts _conn_pid
     _conn_tid transaction_depth _dbh_autocommit _driver_determined savepoints/
);

# the values for these accessors are picked out (and deleted) from
# the attribute hashref passed to connect_info
my @storage_options = qw/
  on_connect_call on_disconnect_call on_connect_do on_disconnect_do
  disable_sth_caching unsafe auto_savepoint
/;
__PACKAGE__->mk_group_accessors('simple' => @storage_options);


# default cursor class, overridable in connect_info attributes
__PACKAGE__->cursor_class('DBIx::Class::Storage::DBI::Cursor');

__PACKAGE__->mk_group_accessors('inherited' => qw/sql_maker_class/);
__PACKAGE__->sql_maker_class('DBIx::Class::SQLAHacks');


# Each of these methods need _determine_driver called before itself
# in order to function reliably. This is a purely DRY optimization
my @rdbms_specific_methods = qw/
  sqlt_type
  build_datetime_parser
  datetime_parser_type

  insert
  insert_bulk
  update
  delete
  select
  select_single
/;

for my $meth (@rdbms_specific_methods) {

  my $orig = __PACKAGE__->can ($meth)
    or next;

  no strict qw/refs/;
  no warnings qw/redefine/;
  *{__PACKAGE__ ."::$meth"} = sub {
    if (not $_[0]->_driver_determined) {
      $_[0]->_determine_driver;
      goto $_[0]->can($meth);
    }
    $orig->(@_);
  };
}


=head1 NAME

DBIx::Class::Storage::DBI - DBI storage handler

=head1 SYNOPSIS

  my $schema = MySchema->connect('dbi:SQLite:my.db');

  $schema->storage->debug(1);

  my @stuff = $schema->storage->dbh_do(
    sub {
      my ($storage, $dbh, @args) = @_;
      $dbh->do("DROP TABLE authors");
    },
    @column_list
  );

  $schema->resultset('Book')->search({
     written_on => $schema->storage->datetime_parser(DateTime->now)
  });

=head1 DESCRIPTION

This class represents the connection to an RDBMS via L<DBI>.  See
L<DBIx::Class::Storage> for general information.  This pod only
documents DBI-specific methods and behaviors.

=head1 METHODS

=cut

sub new {
  my $new = shift->next::method(@_);

  $new->transaction_depth(0);
  $new->_sql_maker_opts({});
  $new->{savepoints} = [];
  $new->{_in_dbh_do} = 0;
  $new->{_dbh_gen} = 0;

  $new;
}

=head2 connect_info

This method is normally called by L<DBIx::Class::Schema/connection>, which
encapsulates its argument list in an arrayref before passing them here.

The argument list may contain:

=over

=item *

The same 4-element argument set one would normally pass to
L<DBI/connect>, optionally followed by
L<extra attributes|/DBIx::Class specific connection attributes>
recognized by DBIx::Class:

  $connect_info_args = [ $dsn, $user, $password, \%dbi_attributes?, \%extra_attributes? ];

=item *

A single code reference which returns a connected
L<DBI database handle|DBI/connect> optionally followed by
L<extra attributes|/DBIx::Class specific connection attributes> recognized
by DBIx::Class:

  $connect_info_args = [ sub { DBI->connect (...) }, \%extra_attributes? ];

=item *

A single hashref with all the attributes and the dsn/user/password
mixed together:

  $connect_info_args = [{
    dsn => $dsn,
    user => $user,
    password => $pass,
    %dbi_attributes,
    %extra_attributes,
  }];

  $connect_info_args = [{
    dbh_maker => sub { DBI->connect (...) },
    %dbi_attributes,
    %extra_attributes,
  }];

This is particularly useful for L<Catalyst> based applications, allowing the
following config (L<Config::General> style):

  <Model::DB>
    schema_class   App::DB
    <connect_info>
      dsn          dbi:mysql:database=test
      user         testuser
      password     TestPass
      AutoCommit   1
    </connect_info>
  </Model::DB>

The C<dsn>/C<user>/C<password> combination can be substituted by the
C<dbh_maker> key whose value is a coderef that returns a connected
L<DBI database handle|DBI/connect>

=back

Please note that the L<DBI> docs recommend that you always explicitly
set C<AutoCommit> to either I<0> or I<1>.  L<DBIx::Class> further
recommends that it be set to I<1>, and that you perform transactions
via our L<DBIx::Class::Schema/txn_do> method.  L<DBIx::Class> will set it
to I<1> if you do not do explicitly set it to zero.  This is the default
for most DBDs. See L</DBIx::Class and AutoCommit> for details.

=head3 DBIx::Class specific connection attributes

In addition to the standard L<DBI|DBI/ATTRIBUTES_COMMON_TO_ALL_HANDLES>
L<connection|DBI/Database_Handle_Attributes> attributes, DBIx::Class recognizes
the following connection options. These options can be mixed in with your other
L<DBI> connection attributes, or placed in a seperate hashref
(C<\%extra_attributes>) as shown above.

Every time C<connect_info> is invoked, any previous settings for
these options will be cleared before setting the new ones, regardless of
whether any options are specified in the new C<connect_info>.


=over

=item on_connect_do

Specifies things to do immediately after connecting or re-connecting to
the database.  Its value may contain:

=over

=item a scalar

This contains one SQL statement to execute.

=item an array reference

This contains SQL statements to execute in order.  Each element contains
a string or a code reference that returns a string.

=item a code reference

This contains some code to execute.  Unlike code references within an
array reference, its return value is ignored.

=back

=item on_disconnect_do

Takes arguments in the same form as L</on_connect_do> and executes them
immediately before disconnecting from the database.

Note, this only runs if you explicitly call L</disconnect> on the
storage object.

=item on_connect_call

A more generalized form of L</on_connect_do> that calls the specified
C<connect_call_METHOD> methods in your storage driver.

  on_connect_do => 'select 1'

is equivalent to:

  on_connect_call => [ [ do_sql => 'select 1' ] ]

Its values may contain:

=over

=item a scalar

Will call the C<connect_call_METHOD> method.

=item a code reference

Will execute C<< $code->($storage) >>

=item an array reference

Each value can be a method name or code reference.

=item an array of arrays

For each array, the first item is taken to be the C<connect_call_> method name
or code reference, and the rest are parameters to it.

=back

Some predefined storage methods you may use:

=over

=item do_sql

Executes a SQL string or a code reference that returns a SQL string. This is
what L</on_connect_do> and L</on_disconnect_do> use.

It can take:

=over

=item a scalar

Will execute the scalar as SQL.

=item an arrayref

Taken to be arguments to L<DBI/do>, the SQL string optionally followed by the
attributes hashref and bind values.

=item a code reference

Will execute C<< $code->($storage) >> and execute the return array refs as
above.

=back

=item datetime_setup

Execute any statements necessary to initialize the database session to return
and accept datetime/timestamp values used with
L<DBIx::Class::InflateColumn::DateTime>.

Only necessary for some databases, see your specific storage driver for
implementation details.

=back

=item on_disconnect_call

Takes arguments in the same form as L</on_connect_call> and executes them
immediately before disconnecting from the database.

Calls the C<disconnect_call_METHOD> methods as opposed to the
C<connect_call_METHOD> methods called by L</on_connect_call>.

Note, this only runs if you explicitly call L</disconnect> on the
storage object.

=item disable_sth_caching

If set to a true value, this option will disable the caching of
statement handles via L<DBI/prepare_cached>.

=item limit_dialect

Sets the limit dialect. This is useful for JDBC-bridge among others
where the remote SQL-dialect cannot be determined by the name of the
driver alone. See also L<SQL::Abstract::Limit>.

=item quote_char

Specifies what characters to use to quote table and column names. If
you use this you will want to specify L</name_sep> as well.

C<quote_char> expects either a single character, in which case is it
is placed on either side of the table/column name, or an arrayref of length
2 in which case the table/column name is placed between the elements.

For example under MySQL you should use C<< quote_char => '`' >>, and for
SQL Server you should use C<< quote_char => [qw/[ ]/] >>.

=item name_sep

This only needs to be used in conjunction with C<quote_char>, and is used to
specify the charecter that seperates elements (schemas, tables, columns) from
each other. In most cases this is simply a C<.>.

The consequences of not supplying this value is that L<SQL::Abstract>
will assume DBIx::Class' uses of aliases to be complete column
names. The output will look like I<"me.name"> when it should actually
be I<"me"."name">.

=item unsafe

This Storage driver normally installs its own C<HandleError>, sets
C<RaiseError> and C<ShowErrorStatement> on, and sets C<PrintError> off on
all database handles, including those supplied by a coderef.  It does this
so that it can have consistent and useful error behavior.

If you set this option to a true value, Storage will not do its usual
modifications to the database handle's attributes, and instead relies on
the settings in your connect_info DBI options (or the values you set in
your connection coderef, in the case that you are connecting via coderef).

Note that your custom settings can cause Storage to malfunction,
especially if you set a C<HandleError> handler that suppresses exceptions
and/or disable C<RaiseError>.

=item auto_savepoint

If this option is true, L<DBIx::Class> will use savepoints when nesting
transactions, making it possible to recover from failure in the inner
transaction without having to abort all outer transactions.

=item cursor_class

Use this argument to supply a cursor class other than the default
L<DBIx::Class::Storage::DBI::Cursor>.

=back

Some real-life examples of arguments to L</connect_info> and
L<DBIx::Class::Schema/connect>

  # Simple SQLite connection
  ->connect_info([ 'dbi:SQLite:./foo.db' ]);

  # Connect via subref
  ->connect_info([ sub { DBI->connect(...) } ]);

  # Connect via subref in hashref
  ->connect_info([{
    dbh_maker => sub { DBI->connect(...) },
    on_connect_do => 'alter session ...',
  }]);

  # A bit more complicated
  ->connect_info(
    [
      'dbi:Pg:dbname=foo',
      'postgres',
      'my_pg_password',
      { AutoCommit => 1 },
      { quote_char => q{"}, name_sep => q{.} },
    ]
  );

  # Equivalent to the previous example
  ->connect_info(
    [
      'dbi:Pg:dbname=foo',
      'postgres',
      'my_pg_password',
      { AutoCommit => 1, quote_char => q{"}, name_sep => q{.} },
    ]
  );

  # Same, but with hashref as argument
  # See parse_connect_info for explanation
  ->connect_info(
    [{
      dsn         => 'dbi:Pg:dbname=foo',
      user        => 'postgres',
      password    => 'my_pg_password',
      AutoCommit  => 1,
      quote_char  => q{"},
      name_sep    => q{.},
    }]
  );

  # Subref + DBIx::Class-specific connection options
  ->connect_info(
    [
      sub { DBI->connect(...) },
      {
          quote_char => q{`},
          name_sep => q{@},
          on_connect_do => ['SET search_path TO myschema,otherschema,public'],
          disable_sth_caching => 1,
      },
    ]
  );



=cut

sub connect_info {
  my ($self, $info_arg) = @_;

  return $self->_connect_info if !$info_arg;

  my @args = @$info_arg;  # take a shallow copy for further mutilation
  $self->_connect_info([@args]); # copy for _connect_info


  # combine/pre-parse arguments depending on invocation style

  my %attrs;
  if (ref $args[0] eq 'CODE') {     # coderef with optional \%extra_attributes
    %attrs = %{ $args[1] || {} };
    @args = $args[0];
  }
  elsif (ref $args[0] eq 'HASH') { # single hashref (i.e. Catalyst config)
    %attrs = %{$args[0]};
    @args = ();
    if (my $code = delete $attrs{dbh_maker}) {
      @args = $code;

      my @ignored = grep { delete $attrs{$_} } (qw/dsn user password/);
      if (@ignored) {
        carp sprintf (
            'Attribute(s) %s in connect_info were ignored, as they can not be applied '
          . "to the result of 'dbh_maker'",

          join (', ', map { "'$_'" } (@ignored) ),
        );
      }
    }
    else {
      @args = delete @attrs{qw/dsn user password/};
    }
  }
  else {                # otherwise assume dsn/user/password + \%attrs + \%extra_attrs
    %attrs = (
      % { $args[3] || {} },
      % { $args[4] || {} },
    );
    @args = @args[0,1,2];
  }

  # Kill sql_maker/_sql_maker_opts, so we get a fresh one with only
  #  the new set of options
  $self->_sql_maker(undef);
  $self->_sql_maker_opts({});

  if(keys %attrs) {
    for my $storage_opt (@storage_options, 'cursor_class') {    # @storage_options is declared at the top of the module
      if(my $value = delete $attrs{$storage_opt}) {
        $self->$storage_opt($value);
      }
    }
    for my $sql_maker_opt (qw/limit_dialect quote_char name_sep/) {
      if(my $opt_val = delete $attrs{$sql_maker_opt}) {
        $self->_sql_maker_opts->{$sql_maker_opt} = $opt_val;
      }
    }
  }

  if (ref $args[0] eq 'CODE') {
    # _connect() never looks past $args[0] in this case
    %attrs = ()
  } else {
    %attrs = (
      %{ $self->_default_dbi_connect_attributes || {} },
      %attrs,
    );
  }

  $self->_dbi_connect_info([@args, keys %attrs ? \%attrs : ()]);
  $self->_connect_info;
}

sub _default_dbi_connect_attributes {
  return {
    AutoCommit => 1,
    RaiseError => 1,
    PrintError => 0,
  };
}

=head2 on_connect_do

This method is deprecated in favour of setting via L</connect_info>.

=cut

=head2 on_disconnect_do

This method is deprecated in favour of setting via L</connect_info>.

=cut

sub _parse_connect_do {
  my ($self, $type) = @_;

  my $val = $self->$type;
  return () if not defined $val;

  my @res;

  if (not ref($val)) {
    push @res, [ 'do_sql', $val ];
  } elsif (ref($val) eq 'CODE') {
    push @res, $val;
  } elsif (ref($val) eq 'ARRAY') {
    push @res, map { [ 'do_sql', $_ ] } @$val;
  } else {
    $self->throw_exception("Invalid type for $type: ".ref($val));
  }

  return \@res;
}

=head2 dbh_do

Arguments: ($subref | $method_name), @extra_coderef_args?

Execute the given $subref or $method_name using the new exception-based
connection management.

The first two arguments will be the storage object that C<dbh_do> was called
on and a database handle to use.  Any additional arguments will be passed
verbatim to the called subref as arguments 2 and onwards.

Using this (instead of $self->_dbh or $self->dbh) ensures correct
exception handling and reconnection (or failover in future subclasses).

Your subref should have no side-effects outside of the database, as
there is the potential for your subref to be partially double-executed
if the database connection was stale/dysfunctional.

Example:

  my @stuff = $schema->storage->dbh_do(
    sub {
      my ($storage, $dbh, @cols) = @_;
      my $cols = join(q{, }, @cols);
      $dbh->selectrow_array("SELECT $cols FROM foo");
    },
    @column_list
  );

=cut

sub dbh_do {
  my $self = shift;
  my $code = shift;

  my $dbh = $self->_get_dbh;

  return $self->$code($dbh, @_) if $self->{_in_dbh_do}
      || $self->{transaction_depth};

  local $self->{_in_dbh_do} = 1;

  my @result;
  my $want_array = wantarray;

  eval {

    if($want_array) {
        @result = $self->$code($dbh, @_);
    }
    elsif(defined $want_array) {
        $result[0] = $self->$code($dbh, @_);
    }
    else {
        $self->$code($dbh, @_);
    }
  };

  # ->connected might unset $@ - copy
  my $exception = $@;
  if(!$exception) { return $want_array ? @result : $result[0] }

  $self->throw_exception($exception) if $self->connected;

  # We were not connected - reconnect and retry, but let any
  #  exception fall right through this time
  carp "Retrying $code after catching disconnected exception: $exception"
    if $ENV{DBIC_DBIRETRY_DEBUG};
  $self->_populate_dbh;
  $self->$code($self->_dbh, @_);
}

# This is basically a blend of dbh_do above and DBIx::Class::Storage::txn_do.
# It also informs dbh_do to bypass itself while under the direction of txn_do,
#  via $self->{_in_dbh_do} (this saves some redundant eval and errorcheck, etc)
sub txn_do {
  my $self = shift;
  my $coderef = shift;

  ref $coderef eq 'CODE' or $self->throw_exception
    ('$coderef must be a CODE reference');

  return $coderef->(@_) if $self->{transaction_depth} && ! $self->auto_savepoint;

  local $self->{_in_dbh_do} = 1;

  my @result;
  my $want_array = wantarray;

  my $tried = 0;
  while(1) {
    eval {
      $self->_get_dbh;

      $self->txn_begin;
      if($want_array) {
          @result = $coderef->(@_);
      }
      elsif(defined $want_array) {
          $result[0] = $coderef->(@_);
      }
      else {
          $coderef->(@_);
      }
      $self->txn_commit;
    };

    # ->connected might unset $@ - copy
    my $exception = $@;
    if(!$exception) { return $want_array ? @result : $result[0] }

    if($tried++ || $self->connected) {
      eval { $self->txn_rollback };
      my $rollback_exception = $@;
      if($rollback_exception) {
        my $exception_class = "DBIx::Class::Storage::NESTED_ROLLBACK_EXCEPTION";
        $self->throw_exception($exception)  # propagate nested rollback
          if $rollback_exception =~ /$exception_class/;

        $self->throw_exception(
          "Transaction aborted: ${exception}. "
          . "Rollback failed: ${rollback_exception}"
        );
      }
      $self->throw_exception($exception)
    }

    # We were not connected, and was first try - reconnect and retry
    # via the while loop
    carp "Retrying $coderef after catching disconnected exception: $exception"
      if $ENV{DBIC_DBIRETRY_DEBUG};
    $self->_populate_dbh;
  }
}

=head2 disconnect

Our C<disconnect> method also performs a rollback first if the
database is not in C<AutoCommit> mode.

=cut

sub disconnect {
  my ($self) = @_;

  if( $self->_dbh ) {
    my @actions;

    push @actions, ( $self->on_disconnect_call || () );
    push @actions, $self->_parse_connect_do ('on_disconnect_do');

    $self->_do_connection_actions(disconnect_call_ => $_) for @actions;

    $self->_dbh_rollback unless $self->_dbh_autocommit;

    $self->_dbh->disconnect;
    $self->_dbh(undef);
    $self->{_dbh_gen}++;
  }
}

=head2 with_deferred_fk_checks

=over 4

=item Arguments: C<$coderef>

=item Return Value: The return value of $coderef

=back

Storage specific method to run the code ref with FK checks deferred or
in MySQL's case disabled entirely.

=cut

# Storage subclasses should override this
sub with_deferred_fk_checks {
  my ($self, $sub) = @_;
  $sub->();
}

=head2 connected

=over

=item Arguments: none

=item Return Value: 1|0

=back

Verifies that the the current database handle is active and ready to execute
an SQL statement (i.e. the connection did not get stale, server is still
answering, etc.) This method is used internally by L</dbh>.

=cut

sub connected {
  my $self = shift;
  return 0 unless $self->_seems_connected;

  #be on the safe side
  local $self->_dbh->{RaiseError} = 1;

  return $self->_ping;
}

sub _seems_connected {
  my $self = shift;

  my $dbh = $self->_dbh
    or return 0;

  if(defined $self->_conn_tid && $self->_conn_tid != threads->tid) {
    $self->_dbh(undef);
    $self->{_dbh_gen}++;
    return 0;
  }
  else {
    $self->_verify_pid;
    return 0 if !$self->_dbh;
  }

  return $dbh->FETCH('Active');
}

sub _ping {
  my $self = shift;

  my $dbh = $self->_dbh or return 0;

  return $dbh->ping;
}

# handle pid changes correctly
#  NOTE: assumes $self->_dbh is a valid $dbh
sub _verify_pid {
  my ($self) = @_;

  return if defined $self->_conn_pid && $self->_conn_pid == $$;

  $self->_dbh->{InactiveDestroy} = 1;
  $self->_dbh(undef);
  $self->{_dbh_gen}++;

  return;
}

sub ensure_connected {
  my ($self) = @_;

  unless ($self->connected) {
    $self->_populate_dbh;
  }
}

=head2 dbh

Returns a C<$dbh> - a data base handle of class L<DBI>. The returned handle
is guaranteed to be healthy by implicitly calling L</connected>, and if
necessary performing a reconnection before returning. Keep in mind that this
is very B<expensive> on some database engines. Consider using L<dbh_do>
instead.

=cut

sub dbh {
  my ($self) = @_;

  if (not $self->_dbh) {
    $self->_populate_dbh;
  } else {
    $self->ensure_connected;
  }
  return $self->_dbh;
}

# this is the internal "get dbh or connect (don't check)" method
sub _get_dbh {
  my $self = shift;
  $self->_verify_pid if $self->_dbh;
  $self->_populate_dbh unless $self->_dbh;
  return $self->_dbh;
}

sub _sql_maker_args {
    my ($self) = @_;

    return (
      bindtype=>'columns',
      array_datatypes => 1,
      limit_dialect => $self->_get_dbh,
      %{$self->_sql_maker_opts}
    );
}

sub sql_maker {
  my ($self) = @_;
  unless ($self->_sql_maker) {
    my $sql_maker_class = $self->sql_maker_class;
    $self->ensure_class_loaded ($sql_maker_class);
    $self->_sql_maker($sql_maker_class->new( $self->_sql_maker_args ));
  }
  return $self->_sql_maker;
}

# nothing to do by default
sub _rebless {}
sub _init {}

sub _populate_dbh {
  my ($self) = @_;

  my @info = @{$self->_dbi_connect_info || []};
  $self->_dbh(undef); # in case ->connected failed we might get sent here
  $self->_dbh($self->_connect(@info));

  $self->_conn_pid($$);
  $self->_conn_tid(threads->tid) if $INC{'threads.pm'};

  $self->_determine_driver;

  # Always set the transaction depth on connect, since
  #  there is no transaction in progress by definition
  $self->{transaction_depth} = $self->_dbh_autocommit ? 0 : 1;

  $self->_run_connection_actions unless $self->{_in_determine_driver};
}

sub _run_connection_actions {
  my $self = shift;
  my @actions;

  push @actions, ( $self->on_connect_call || () );
  push @actions, $self->_parse_connect_do ('on_connect_do');

  $self->_do_connection_actions(connect_call_ => $_) for @actions;
}

sub _determine_driver {
  my ($self) = @_;

  if ((not $self->_driver_determined) && (not $self->{_in_determine_driver})) {
    my $started_connected = 0;
    local $self->{_in_determine_driver} = 1;

    if (ref($self) eq __PACKAGE__) {
      my $driver;
      if ($self->_dbh) { # we are connected
        $driver = $self->_dbh->{Driver}{Name};
        $started_connected = 1;
      } else {
        # if connect_info is a CODEREF, we have no choice but to connect
        if (ref $self->_dbi_connect_info->[0] &&
            Scalar::Util::reftype($self->_dbi_connect_info->[0]) eq 'CODE') {
          $self->_populate_dbh;
          $driver = $self->_dbh->{Driver}{Name};
        }
        else {
          # try to use dsn to not require being connected, the driver may still
          # force a connection in _rebless to determine version
          ($driver) = $self->_dbi_connect_info->[0] =~ /dbi:([^:]+):/i;
        }
      }

      my $storage_class = "DBIx::Class::Storage::DBI::${driver}";
      if ($self->load_optional_class($storage_class)) {
        mro::set_mro($storage_class, 'c3');
        bless $self, $storage_class;
        $self->_rebless();
      }
    }

    $self->_driver_determined(1);

    $self->_init; # run driver-specific initializations

    $self->_run_connection_actions
        if !$started_connected && defined $self->_dbh;
  }
}

sub _do_connection_actions {
  my $self          = shift;
  my $method_prefix = shift;
  my $call          = shift;

  if (not ref($call)) {
    my $method = $method_prefix . $call;
    $self->$method(@_);
  } elsif (ref($call) eq 'CODE') {
    $self->$call(@_);
  } elsif (ref($call) eq 'ARRAY') {
    if (ref($call->[0]) ne 'ARRAY') {
      $self->_do_connection_actions($method_prefix, $_) for @$call;
    } else {
      $self->_do_connection_actions($method_prefix, @$_) for @$call;
    }
  } else {
    $self->throw_exception (sprintf ("Don't know how to process conection actions of type '%s'", ref($call)) );
  }

  return $self;
}

sub connect_call_do_sql {
  my $self = shift;
  $self->_do_query(@_);
}

sub disconnect_call_do_sql {
  my $self = shift;
  $self->_do_query(@_);
}

# override in db-specific backend when necessary
sub connect_call_datetime_setup { 1 }

sub _do_query {
  my ($self, $action) = @_;

  if (ref $action eq 'CODE') {
    $action = $action->($self);
    $self->_do_query($_) foreach @$action;
  }
  else {
    # Most debuggers expect ($sql, @bind), so we need to exclude
    # the attribute hash which is the second argument to $dbh->do
    # furthermore the bind values are usually to be presented
    # as named arrayref pairs, so wrap those here too
    my @do_args = (ref $action eq 'ARRAY') ? (@$action) : ($action);
    my $sql = shift @do_args;
    my $attrs = shift @do_args;
    my @bind = map { [ undef, $_ ] } @do_args;

    $self->_query_start($sql, @bind);
    $self->_get_dbh->do($sql, $attrs, @do_args);
    $self->_query_end($sql, @bind);
  }

  return $self;
}

sub _connect {
  my ($self, @info) = @_;

  $self->throw_exception("You failed to provide any connection info")
    if !@info;

  my ($old_connect_via, $dbh);

  if ($INC{'Apache/DBI.pm'} && $ENV{MOD_PERL}) {
    $old_connect_via = $DBI::connect_via;
    $DBI::connect_via = 'connect';
  }

  eval {
    if(ref $info[0] eq 'CODE') {
       $dbh = &{$info[0]}
    }
    else {
       $dbh = DBI->connect(@info);
    }

    if($dbh && !$self->unsafe) {
      my $weak_self = $self;
      Scalar::Util::weaken($weak_self);
      $dbh->{HandleError} = sub {
          if ($weak_self) {
            $weak_self->throw_exception("DBI Exception: $_[0]");
          }
          else {
            # the handler may be invoked by something totally out of
            # the scope of DBIC
            croak ("DBI Exception: $_[0]");
          }
      };
      $dbh->{ShowErrorStatement} = 1;
      $dbh->{RaiseError} = 1;
      $dbh->{PrintError} = 0;
    }
  };

  $DBI::connect_via = $old_connect_via if $old_connect_via;

  $self->throw_exception("DBI Connection failed: " . ($@||$DBI::errstr))
    if !$dbh || $@;

  $self->_dbh_autocommit($dbh->{AutoCommit});

  $dbh;
}

sub svp_begin {
  my ($self, $name) = @_;

  $name = $self->_svp_generate_name
    unless defined $name;

  $self->throw_exception ("You can't use savepoints outside a transaction")
    if $self->{transaction_depth} == 0;

  $self->throw_exception ("Your Storage implementation doesn't support savepoints")
    unless $self->can('_svp_begin');

  push @{ $self->{savepoints} }, $name;

  $self->debugobj->svp_begin($name) if $self->debug;

  return $self->_svp_begin($name);
}

sub svp_release {
  my ($self, $name) = @_;

  $self->throw_exception ("You can't use savepoints outside a transaction")
    if $self->{transaction_depth} == 0;

  $self->throw_exception ("Your Storage implementation doesn't support savepoints")
    unless $self->can('_svp_release');

  if (defined $name) {
    $self->throw_exception ("Savepoint '$name' does not exist")
      unless grep { $_ eq $name } @{ $self->{savepoints} };

    # Dig through the stack until we find the one we are releasing.  This keeps
    # the stack up to date.
    my $svp;

    do { $svp = pop @{ $self->{savepoints} } } while $svp ne $name;
  } else {
    $name = pop @{ $self->{savepoints} };
  }

  $self->debugobj->svp_release($name) if $self->debug;

  return $self->_svp_release($name);
}

sub svp_rollback {
  my ($self, $name) = @_;

  $self->throw_exception ("You can't use savepoints outside a transaction")
    if $self->{transaction_depth} == 0;

  $self->throw_exception ("Your Storage implementation doesn't support savepoints")
    unless $self->can('_svp_rollback');

  if (defined $name) {
      # If they passed us a name, verify that it exists in the stack
      unless(grep({ $_ eq $name } @{ $self->{savepoints} })) {
          $self->throw_exception("Savepoint '$name' does not exist!");
      }

      # Dig through the stack until we find the one we are releasing.  This keeps
      # the stack up to date.
      while(my $s = pop(@{ $self->{savepoints} })) {
          last if($s eq $name);
      }
      # Add the savepoint back to the stack, as a rollback doesn't remove the
      # named savepoint, only everything after it.
      push(@{ $self->{savepoints} }, $name);
  } else {
      # We'll assume they want to rollback to the last savepoint
      $name = $self->{savepoints}->[-1];
  }

  $self->debugobj->svp_rollback($name) if $self->debug;

  return $self->_svp_rollback($name);
}

sub _svp_generate_name {
    my ($self) = @_;

    return 'savepoint_'.scalar(@{ $self->{'savepoints'} });
}

sub txn_begin {
  my $self = shift;
  if($self->{transaction_depth} == 0) {
    $self->debugobj->txn_begin()
      if $self->debug;
    $self->_dbh_begin_work;
  }
  elsif ($self->auto_savepoint) {
    $self->svp_begin;
  }
  $self->{transaction_depth}++;
}

sub _dbh_begin_work {
  my $self = shift;

  # if the user is utilizing txn_do - good for him, otherwise we need to
  # ensure that the $dbh is healthy on BEGIN.
  # We do this via ->dbh_do instead of ->dbh, so that the ->dbh "ping"
  # will be replaced by a failure of begin_work itself (which will be
  # then retried on reconnect)
  if ($self->{_in_dbh_do}) {
    $self->_dbh->begin_work;
  } else {
    $self->dbh_do(sub { $_[1]->begin_work });
  }
}

sub txn_commit {
  my $self = shift;
  if ($self->{transaction_depth} == 1) {
    $self->debugobj->txn_commit()
      if ($self->debug);
    $self->_dbh_commit;
    $self->{transaction_depth} = 0
      if $self->_dbh_autocommit;
  }
  elsif($self->{transaction_depth} > 1) {
    $self->{transaction_depth}--;
    $self->svp_release
      if $self->auto_savepoint;
  }
}

sub _dbh_commit {
  my $self = shift;
  my $dbh  = $self->_dbh
    or $self->throw_exception('cannot COMMIT on a disconnected handle');
  $dbh->commit;
}

sub txn_rollback {
  my $self = shift;
  my $dbh = $self->_dbh;
  eval {
    if ($self->{transaction_depth} == 1) {
      $self->debugobj->txn_rollback()
        if ($self->debug);
      $self->{transaction_depth} = 0
        if $self->_dbh_autocommit;
      $self->_dbh_rollback;
    }
    elsif($self->{transaction_depth} > 1) {
      $self->{transaction_depth}--;
      if ($self->auto_savepoint) {
        $self->svp_rollback;
        $self->svp_release;
      }
    }
    else {
      die DBIx::Class::Storage::NESTED_ROLLBACK_EXCEPTION->new;
    }
  };
  if ($@) {
    my $error = $@;
    my $exception_class = "DBIx::Class::Storage::NESTED_ROLLBACK_EXCEPTION";
    $error =~ /$exception_class/ and $self->throw_exception($error);
    # ensure that a failed rollback resets the transaction depth
    $self->{transaction_depth} = $self->_dbh_autocommit ? 0 : 1;
    $self->throw_exception($error);
  }
}

sub _dbh_rollback {
  my $self = shift;
  my $dbh  = $self->_dbh
    or $self->throw_exception('cannot ROLLBACK on a disconnected handle');
  $dbh->rollback;
}

# This used to be the top-half of _execute.  It was split out to make it
#  easier to override in NoBindVars without duping the rest.  It takes up
#  all of _execute's args, and emits $sql, @bind.
sub _prep_for_execute {
  my ($self, $op, $extra_bind, $ident, $args) = @_;

  if( Scalar::Util::blessed($ident) && $ident->isa("DBIx::Class::ResultSource") ) {
    $ident = $ident->from();
  }

  my ($sql, @bind) = $self->sql_maker->$op($ident, @$args);

  unshift(@bind,
    map { ref $_ eq 'ARRAY' ? $_ : [ '!!dummy', $_ ] } @$extra_bind)
      if $extra_bind;
  return ($sql, \@bind);
}


sub _fix_bind_params {
    my ($self, @bind) = @_;

    ### Turn @bind from something like this:
    ###   ( [ "artist", 1 ], [ "cdid", 1, 3 ] )
    ### to this:
    ###   ( "'1'", "'1'", "'3'" )
    return
        map {
            if ( defined( $_ && $_->[1] ) ) {
                map { qq{'$_'}; } @{$_}[ 1 .. $#$_ ];
            }
            else { q{'NULL'}; }
        } @bind;
}

sub _query_start {
    my ( $self, $sql, @bind ) = @_;

    if ( $self->debug ) {
        @bind = $self->_fix_bind_params(@bind);

        $self->debugobj->query_start( $sql, @bind );
    }
}

sub _query_end {
    my ( $self, $sql, @bind ) = @_;

    if ( $self->debug ) {
        @bind = $self->_fix_bind_params(@bind);
        $self->debugobj->query_end( $sql, @bind );
    }
}

sub _dbh_execute {
  my ($self, $dbh, $op, $extra_bind, $ident, $bind_attributes, @args) = @_;

  my ($sql, $bind) = $self->_prep_for_execute($op, $extra_bind, $ident, \@args);

  $self->_query_start( $sql, @$bind );

  my $sth = $self->sth($sql,$op);

  my $placeholder_index = 1;

  foreach my $bound (@$bind) {
    my $attributes = {};
    my($column_name, @data) = @$bound;

    if ($bind_attributes) {
      $attributes = $bind_attributes->{$column_name}
      if defined $bind_attributes->{$column_name};
    }

    foreach my $data (@data) {
      my $ref = ref $data;
      $data = $ref && $ref ne 'ARRAY' ? ''.$data : $data; # stringify args (except arrayrefs)

      $sth->bind_param($placeholder_index, $data, $attributes);
      $placeholder_index++;
    }
  }

  # Can this fail without throwing an exception anyways???
  my $rv = $sth->execute();
  $self->throw_exception($sth->errstr) if !$rv;

  $self->_query_end( $sql, @$bind );

  return (wantarray ? ($rv, $sth, @$bind) : $rv);
}

sub _execute {
    my $self = shift;
    $self->dbh_do('_dbh_execute', @_);  # retry over disconnects
}

sub insert {
  my ($self, $source, $to_insert) = @_;

  my $ident = $source->from;
  my $bind_attributes = $self->source_bind_attributes($source);

  my $updated_cols = {};

  foreach my $col ( $source->columns ) {
    if ( !defined $to_insert->{$col} ) {
      my $col_info = $source->column_info($col);

      if ( $col_info->{auto_nextval} ) {
        $updated_cols->{$col} = $to_insert->{$col} = $self->_sequence_fetch(
          'nextval',
          $col_info->{sequence} ||
            $self->_dbh_get_autoinc_seq($self->_get_dbh, $source)
        );
      }
    }
  }

  $self->_execute('insert' => [], $source, $bind_attributes, $to_insert);

  return $updated_cols;
}

## Still not quite perfect, and EXPERIMENTAL
## Currently it is assumed that all values passed will be "normal", i.e. not
## scalar refs, or at least, all the same type as the first set, the statement is
## only prepped once.
sub insert_bulk {
  my ($self, $source, $cols, $data) = @_;

  my %colvalues;
  @colvalues{@$cols} = (0..$#$cols);

  for my $i (0..$#$cols) {
    my $first_val = $data->[0][$i];
    next unless ref $first_val eq 'SCALAR';

    $colvalues{ $cols->[$i] } = $first_val;
  }

  # check for bad data and stringify stringifiable objects
  my $bad_slice = sub {
    my ($msg, $col_idx, $slice_idx) = @_;
    $self->throw_exception(sprintf "%s for column '%s' in populate slice:\n%s",
      $msg,
      $cols->[$col_idx],
      do {
        local $Data::Dumper::Maxdepth = 1; # don't dump objects, if any
        Data::Dumper::Concise::Dumper({
          map { $cols->[$_] => $data->[$slice_idx][$_] } (0 .. $#$cols)
        }),
      }
    );
  };

  for my $datum_idx (0..$#$data) {
    my $datum = $data->[$datum_idx];

    for my $col_idx (0..$#$cols) {
      my $val            = $datum->[$col_idx];
      my $sqla_bind      = $colvalues{ $cols->[$col_idx] };
      my $is_literal_sql = (ref $sqla_bind) eq 'SCALAR';

      if ($is_literal_sql) {
        if (not ref $val) {
          $bad_slice->('bind found where literal SQL expected', $col_idx, $datum_idx);
        }
        elsif ((my $reftype = ref $val) ne 'SCALAR') {
          $bad_slice->("$reftype reference found where literal SQL expected",
            $col_idx, $datum_idx);
        }
        elsif ($$val ne $$sqla_bind){
          $bad_slice->("inconsistent literal SQL value, expecting: '$$sqla_bind'",
            $col_idx, $datum_idx);
        }
      }
      elsif (my $reftype = ref $val) {
        require overload;
        if (overload::Method($val, '""')) {
          $datum->[$col_idx] = "".$val;
        }
        else {
          $bad_slice->("$reftype reference found where bind expected",
            $col_idx, $datum_idx);
        }
      }
    }
  }

  my ($sql, $bind) = $self->_prep_for_execute (
    'insert', undef, $source, [\%colvalues]
  );
  my @bind = @$bind;

  my $empty_bind = 1 if (not @bind) &&
    (grep { ref $_ eq 'SCALAR' } values %colvalues) == @$cols;

  if ((not @bind) && (not $empty_bind)) {
    $self->throw_exception(
      'Cannot insert_bulk without support for placeholders'
    );
  }

  $self->_query_start( $sql, ['__BULK__'] );
  my $sth = $self->sth($sql);

  my $rv = do {
    if ($empty_bind) {
      # bind_param_array doesn't work if there are no binds
      $self->_dbh_execute_inserts_with_no_binds( $sth, scalar @$data );
    }
    else {
#      @bind = map { ref $_ ? ''.$_ : $_ } @bind; # stringify args
      $self->_execute_array( $source, $sth, \@bind, $cols, $data );
    }
  };

  $self->_query_end( $sql, ['__BULK__'] );

  return (wantarray ? ($rv, $sth, @bind) : $rv);
}

sub _execute_array {
  my ($self, $source, $sth, $bind, $cols, $data, @extra) = @_;

  my $guard = $self->txn_scope_guard unless $self->{transaction_depth} != 0;

  ## This must be an arrayref, else nothing works!
  my $tuple_status = [];

  ## Get the bind_attributes, if any exist
  my $bind_attributes = $self->source_bind_attributes($source);

  ## Bind the values and execute
  my $placeholder_index = 1;

  foreach my $bound (@$bind) {

    my $attributes = {};
    my ($column_name, $data_index) = @$bound;

    if( $bind_attributes ) {
      $attributes = $bind_attributes->{$column_name}
      if defined $bind_attributes->{$column_name};
    }

    my @data = map { $_->[$data_index] } @$data;

    $sth->bind_param_array( $placeholder_index, [@data], $attributes );
    $placeholder_index++;
  }

  my $rv = eval {
    $self->_dbh_execute_array($sth, $tuple_status, @extra);
  };
  my $err = $@ || $sth->errstr;

# Statement must finish even if there was an exception.
  eval { $sth->finish };
  $err = $@ unless $err;

  if ($err) {
    my $i = 0;
    ++$i while $i <= $#$tuple_status && !ref $tuple_status->[$i];

    $self->throw_exception("Unexpected populate error: $err")
      if ($i > $#$tuple_status);

    $self->throw_exception(sprintf "%s for populate slice:\n%s",
      ($tuple_status->[$i][1] || $err),
      Data::Dumper::Concise::Dumper({
        map { $cols->[$_] => $data->[$i][$_] } (0 .. $#$cols)
      }),
    );
  }

  $guard->commit if $guard;

  return $rv;
}

sub _dbh_execute_array {
    my ($self, $sth, $tuple_status, @extra) = @_;

    return $sth->execute_array({ArrayTupleStatus => $tuple_status});
}

sub _dbh_execute_inserts_with_no_binds {
  my ($self, $sth, $count) = @_;

  my $guard = $self->txn_scope_guard unless $self->{transaction_depth} != 0;

  eval {
    my $dbh = $self->_get_dbh;
    local $dbh->{RaiseError} = 1;
    local $dbh->{PrintError} = 0;

    $sth->execute foreach 1..$count;
  };
  my $exception = $@;

# Make sure statement is finished even if there was an exception.
  eval { $sth->finish };
  $exception = $@ unless $exception;

  $self->throw_exception($exception) if $exception;

  $guard->commit if $guard;

  return $count;
}

sub update {
  my ($self, $source, $data, $where, @args) = @_; 

  my $bind_attrs = $self->source_bind_attributes($source);
<<<<<<< HEAD

  return $self->_execute('update' => [], $source, $bind_attrs, @args);
=======
  $where = $self->_strip_cond_qualifiers ($where);

  return $self->_execute('update' => [], $source, $bind_attrs, $data, $where, @args);
>>>>>>> 0be369b0
}


sub delete {
  my ($self, $source, $where, @args) = @_;

  my $bind_attrs = $self->source_bind_attributes($source);
  $where = $self->_strip_cond_qualifiers ($where);

  return $self->_execute('delete' => [], $source, $bind_attrs, $where, @args);
}

# Most databases do not allow aliasing of tables in UPDATE/DELETE. Thus
# a condition containing 'me' or other table prefixes will not work
# at all. Since we employ subqueries when multiple tables are involved
# (joins), it is relatively safe to strip all column qualifiers. Worst
# case scenario the error message will be a bit misleading, if the
# user supplies a foreign qualifier without a join (the message would
# be "can't find column X", when in fact the user shoud join T containing
# T.X)
sub _strip_cond_qualifiers {
  my ($self, $where) = @_;

  my $sqlmaker = $self->sql_maker;
  my ($sql, @bind) = $sqlmaker->_recurse_where($where);
  return undef unless $sql;

  my ($qquot, $qsep) = map { quotemeta $_ } ( ($sqlmaker->quote_char||''), ($sqlmaker->name_sep||'.') );
  $sql =~ s/ (?: $qquot [\w\-]+ $qquot | [\w\-]+ ) $qsep //gx;

  return \[$sql, @bind];
}

# We were sent here because the $rs contains a complex search
# which will require a subquery to select the correct rows
# (i.e. joined or limited resultsets)
#
# Generating a single PK column subquery is trivial and supported
# by all RDBMS. However if we have a multicolumn PK, things get ugly.
# Look at _multipk_update_delete()
sub _subq_update_delete {
  my $self = shift;
  my ($rs, $op, $values) = @_;

  my $rsrc = $rs->result_source;

  # we already check this, but double check naively just in case. Should be removed soon
  my $sel = $rs->_resolved_attrs->{select};
  $sel = [ $sel ] unless ref $sel eq 'ARRAY';
  my @pcols = $rsrc->primary_columns;
  if (@$sel != @pcols) {
    $self->throw_exception (
      'Subquery update/delete can not be called on resultsets selecting a'
     .' number of columns different than the number of primary keys'
    );
  }

  if (@pcols == 1) {
    return $self->$op (
      $rsrc,
      $op eq 'update' ? $values : (),
      { $pcols[0] => { -in => $rs->as_query } },
    );
  }

  else {
    return $self->_multipk_update_delete (@_);
  }
}

# ANSI SQL does not provide a reliable way to perform a multicol-PK
# resultset update/delete involving subqueries. So by default resort
# to simple (and inefficient) delete_all style per-row opearations,
# while allowing specific storages to override this with a faster
# implementation.
#
sub _multipk_update_delete {
  return shift->_per_row_update_delete (@_);
}

# This is the default loop used to delete/update rows for multi PK
# resultsets, and used by mysql exclusively (because it can't do anything
# else).
#
# We do not use $row->$op style queries, because resultset update/delete
# is not expected to cascade (this is what delete_all/update_all is for).
#
# There should be no race conditions as the entire operation is rolled
# in a transaction.
#
sub _per_row_update_delete {
  my $self = shift;
  my ($rs, $op, $values) = @_;

  my $rsrc = $rs->result_source;
  my @pcols = $rsrc->primary_columns;

  my $guard = $self->txn_scope_guard;

  # emulate the return value of $sth->execute for non-selects
  my $row_cnt = '0E0';

  my $subrs_cur = $rs->cursor;
  while (my @pks = $subrs_cur->next) {

    my $cond;
    for my $i (0.. $#pcols) {
      $cond->{$pcols[$i]} = $pks[$i];
    }

    $self->$op (
      $rsrc,
      $op eq 'update' ? $values : (),
      $cond,
    );

    $row_cnt++;
  }

  $guard->commit;

  return $row_cnt;
}

sub _select {
  my $self = shift;

  # localization is neccessary as
  # 1) there is no infrastructure to pass this around before SQLA2
  # 2) _select_args sets it and _prep_for_execute consumes it
  my $sql_maker = $self->sql_maker;
  local $sql_maker->{_dbic_rs_attrs};

  return $self->_execute($self->_select_args(@_));
}

sub _select_args_to_query {
  my $self = shift;

  # localization is neccessary as
  # 1) there is no infrastructure to pass this around before SQLA2
  # 2) _select_args sets it and _prep_for_execute consumes it
  my $sql_maker = $self->sql_maker;
  local $sql_maker->{_dbic_rs_attrs};

  # my ($op, $bind, $ident, $bind_attrs, $select, $cond, $order, $rows, $offset)
  #  = $self->_select_args($ident, $select, $cond, $attrs);
  my ($op, $bind, $ident, $bind_attrs, @args) =
    $self->_select_args(@_);

  # my ($sql, $prepared_bind) = $self->_prep_for_execute($op, $bind, $ident, [ $select, $cond, $order, $rows, $offset ]);
  my ($sql, $prepared_bind) = $self->_prep_for_execute($op, $bind, $ident, \@args);
  $prepared_bind ||= [];

  return wantarray
    ? ($sql, $prepared_bind, $bind_attrs)
    : \[ "($sql)", @$prepared_bind ]
  ;
}

sub _select_args {
  my ($self, $ident, $select, $where, $attrs) = @_;

  my ($alias2source, $rs_alias) = $self->_resolve_ident_sources ($ident);

  my $sql_maker = $self->sql_maker;
  $sql_maker->{_dbic_rs_attrs} = {
    %$attrs,
    select => $select,
    from => $ident,
    where => $where,
    $rs_alias
      ? ( _source_handle => $alias2source->{$rs_alias}->handle )
      : ()
    ,
  };

  # calculate bind_attrs before possible $ident mangling
  my $bind_attrs = {};
  for my $alias (keys %$alias2source) {
    my $bindtypes = $self->source_bind_attributes ($alias2source->{$alias}) || {};
    for my $col (keys %$bindtypes) {

      my $fqcn = join ('.', $alias, $col);
      $bind_attrs->{$fqcn} = $bindtypes->{$col} if $bindtypes->{$col};

      # Unqialified column names are nice, but at the same time can be
      # rather ambiguous. What we do here is basically go along with
      # the loop, adding an unqualified column slot to $bind_attrs,
      # alongside the fully qualified name. As soon as we encounter
      # another column by that name (which would imply another table)
      # we unset the unqualified slot and never add any info to it
      # to avoid erroneous type binding. If this happens the users
      # only choice will be to fully qualify his column name

      if (exists $bind_attrs->{$col}) {
        $bind_attrs->{$col} = {};
      }
      else {
        $bind_attrs->{$col} = $bind_attrs->{$fqcn};
      }
    }
  }

  # adjust limits
  if (
    $attrs->{software_limit}
      ||
    $sql_maker->_default_limit_syntax eq "GenericSubQ"
  ) {
    $attrs->{software_limit} = 1;
  }
  else {
    $self->throw_exception("rows attribute must be positive if present")
      if (defined($attrs->{rows}) && !($attrs->{rows} > 0));

    # MySQL actually recommends this approach.  I cringe.
    $attrs->{rows} = 2**48 if not defined $attrs->{rows} and defined $attrs->{offset};
  }

  my @limit;

  # see if we need to tear the prefetch apart (either limited has_many or grouped prefetch)
  # otherwise delegate the limiting to the storage, unless software limit was requested
  if (
    ( $attrs->{rows} && keys %{$attrs->{collapse}} )
       ||
    ( $attrs->{group_by} && @{$attrs->{group_by}} &&
      $attrs->{_prefetch_select} && @{$attrs->{_prefetch_select}} )
  ) {
    ($ident, $select, $where, $attrs)
      = $self->_adjust_select_args_for_complex_prefetch ($ident, $select, $where, $attrs);
  }
  elsif (! $attrs->{software_limit} ) {
    push @limit, $attrs->{rows}, $attrs->{offset};
  }

###
  # This would be the point to deflate anything found in $where
  # (and leave $attrs->{bind} intact). Problem is - inflators historically
  # expect a row object. And all we have is a resultsource (it is trivial
  # to extract deflator coderefs via $alias2source above).
  #
  # I don't see a way forward other than changing the way deflators are
  # invoked, and that's just bad...
###

  my $order = { map
    { $attrs->{$_} ? ( $_ => $attrs->{$_} ) : ()  }
    (qw/order_by group_by having/ )
  };

  return ('select', $attrs->{bind}, $ident, $bind_attrs, $select, $where, $order, @limit);
}

# Returns a counting SELECT for a simple count
# query. Abstracted so that a storage could override
# this to { count => 'firstcol' } or whatever makes
# sense as a performance optimization
sub _count_select {
  #my ($self, $source, $rs_attrs) = @_;
  return { count => '*' };
}

# Returns a SELECT which will end up in the subselect
# There may or may not be a group_by, as the subquery
# might have been called to accomodate a limit
#
# Most databases would be happy with whatever ends up
# here, but some choke in various ways.
#
sub _subq_count_select {
  my ($self, $source, $rs_attrs) = @_;
  return $rs_attrs->{group_by} if $rs_attrs->{group_by};

  my @pcols = map { join '.', $rs_attrs->{alias}, $_ } ($source->primary_columns);
  return @pcols ? \@pcols : [ 1 ];
}

sub source_bind_attributes {
  my ($self, $source) = @_;

  my $bind_attributes;
  foreach my $column ($source->columns) {

    my $data_type = $source->column_info($column)->{data_type} || '';
    $bind_attributes->{$column} = $self->bind_attribute_by_data_type($data_type)
     if $data_type;
  }

  return $bind_attributes;
}

=head2 select

=over 4

=item Arguments: $ident, $select, $condition, $attrs

=back

Handle a SQL select statement.

=cut

sub select {
  my $self = shift;
  my ($ident, $select, $condition, $attrs) = @_;
  return $self->cursor_class->new($self, \@_, $attrs);
}

sub select_single {
  my $self = shift;
  my ($rv, $sth, @bind) = $self->_select(@_);
  my @row = $sth->fetchrow_array;
  my @nextrow = $sth->fetchrow_array if @row;
  if(@row && @nextrow) {
    carp "Query returned more than one row.  SQL that returns multiple rows is DEPRECATED for ->find and ->single";
  }
  # Need to call finish() to work round broken DBDs
  $sth->finish();
  return @row;
}

=head2 sth

=over 4

=item Arguments: $sql

=back

Returns a L<DBI> sth (statement handle) for the supplied SQL.

=cut

sub _dbh_sth {
  my ($self, $dbh, $sql) = @_;

  # 3 is the if_active parameter which avoids active sth re-use
  my $sth = $self->disable_sth_caching
    ? $dbh->prepare($sql)
    : $dbh->prepare_cached($sql, {}, 3);

  # XXX You would think RaiseError would make this impossible,
  #  but apparently that's not true :(
  $self->throw_exception($dbh->errstr) if !$sth;

  $sth;
}

sub sth {
  my ($self, $sql) = @_;
  $self->dbh_do('_dbh_sth', $sql);  # retry over disconnects
}

sub _dbh_columns_info_for {
  my ($self, $dbh, $table) = @_;

  if ($dbh->can('column_info')) {
    my %result;
    eval {
      my ($schema,$tab) = $table =~ /^(.+?)\.(.+)$/ ? ($1,$2) : (undef,$table);
      my $sth = $dbh->column_info( undef,$schema, $tab, '%' );
      $sth->execute();
      while ( my $info = $sth->fetchrow_hashref() ){
        my %column_info;
        $column_info{data_type}   = $info->{TYPE_NAME};
        $column_info{size}      = $info->{COLUMN_SIZE};
        $column_info{is_nullable}   = $info->{NULLABLE} ? 1 : 0;
        $column_info{default_value} = $info->{COLUMN_DEF};
        my $col_name = $info->{COLUMN_NAME};
        $col_name =~ s/^\"(.*)\"$/$1/;

        $result{$col_name} = \%column_info;
      }
    };
    return \%result if !$@ && scalar keys %result;
  }

  my %result;
  my $sth = $dbh->prepare($self->sql_maker->select($table, undef, \'1 = 0'));
  $sth->execute;
  my @columns = @{$sth->{NAME_lc}};
  for my $i ( 0 .. $#columns ){
    my %column_info;
    $column_info{data_type} = $sth->{TYPE}->[$i];
    $column_info{size} = $sth->{PRECISION}->[$i];
    $column_info{is_nullable} = $sth->{NULLABLE}->[$i] ? 1 : 0;

    if ($column_info{data_type} =~ m/^(.*?)\((.*?)\)$/) {
      $column_info{data_type} = $1;
      $column_info{size}    = $2;
    }

    $result{$columns[$i]} = \%column_info;
  }
  $sth->finish;

  foreach my $col (keys %result) {
    my $colinfo = $result{$col};
    my $type_num = $colinfo->{data_type};
    my $type_name;
    if(defined $type_num && $dbh->can('type_info')) {
      my $type_info = $dbh->type_info($type_num);
      $type_name = $type_info->{TYPE_NAME} if $type_info;
      $colinfo->{data_type} = $type_name if $type_name;
    }
  }

  return \%result;
}

sub columns_info_for {
  my ($self, $table) = @_;
  $self->_dbh_columns_info_for ($self->_get_dbh, $table);
}

=head2 last_insert_id

Return the row id of the last insert.

=cut

sub _dbh_last_insert_id {
    # All Storage's need to register their own _dbh_last_insert_id
    # the old SQLite-based method was highly inappropriate

    my $self = shift;
    my $class = ref $self;
    $self->throw_exception (<<EOE);

No _dbh_last_insert_id() method found in $class.
Since the method of obtaining the autoincrement id of the last insert
operation varies greatly between different databases, this method must be
individually implemented for every storage class.
EOE
}

sub last_insert_id {
  my $self = shift;
  $self->_dbh_last_insert_id ($self->_dbh, @_);
}

=head2 _native_data_type

=over 4

=item Arguments: $type_name

=back

This API is B<EXPERIMENTAL>, will almost definitely change in the future, and
currently only used by L<::AutoCast|DBIx::Class::Storage::DBI::AutoCast> and
L<::Sybase|DBIx::Class::Storage::DBI::Sybase>.

The default implementation returns C<undef>, implement in your Storage driver if
you need this functionality.

Should map types from other databases to the native RDBMS type, for example
C<VARCHAR2> to C<VARCHAR>.

Types with modifiers should map to the underlying data type. For example,
C<INTEGER AUTO_INCREMENT> should become C<INTEGER>.

Composite types should map to the container type, for example
C<ENUM(foo,bar,baz)> becomes C<ENUM>.

=cut

sub _native_data_type {
  #my ($self, $data_type) = @_;
  return undef
}

# Check if placeholders are supported at all
sub _placeholders_supported {
  my $self = shift;
  my $dbh  = $self->_get_dbh;

  # some drivers provide a $dbh attribute (e.g. Sybase and $dbh->{syb_dynamic_supported})
  # but it is inaccurate more often than not
  eval {
    local $dbh->{PrintError} = 0;
    local $dbh->{RaiseError} = 1;
    $dbh->do('select ?', {}, 1);
  };
  return $@ ? 0 : 1;
}

# Check if placeholders bound to non-string types throw exceptions
#
sub _typeless_placeholders_supported {
  my $self = shift;
  my $dbh  = $self->_get_dbh;

  eval {
    local $dbh->{PrintError} = 0;
    local $dbh->{RaiseError} = 1;
    # this specifically tests a bind that is NOT a string
    $dbh->do('select 1 where 1 = ?', {}, 1);
  };
  return $@ ? 0 : 1;
}

=head2 sqlt_type

Returns the database driver name.

=cut

sub sqlt_type {
  shift->_get_dbh->{Driver}->{Name};
}

=head2 bind_attribute_by_data_type

Given a datatype from column info, returns a database specific bind
attribute for C<< $dbh->bind_param($val,$attribute) >> or nothing if we will
let the database planner just handle it.

Generally only needed for special case column types, like bytea in postgres.

=cut

sub bind_attribute_by_data_type {
    return;
}

=head2 is_datatype_numeric

Given a datatype from column_info, returns a boolean value indicating if
the current RDBMS considers it a numeric value. This controls how
L<DBIx::Class::Row/set_column> decides whether to mark the column as
dirty - when the datatype is deemed numeric a C<< != >> comparison will
be performed instead of the usual C<eq>.

=cut

sub is_datatype_numeric {
  my ($self, $dt) = @_;

  return 0 unless $dt;

  return $dt =~ /^ (?:
    numeric | int(?:eger)? | (?:tiny|small|medium|big)int | dec(?:imal)? | real | float | double (?: \s+ precision)? | (?:big)?serial
  ) $/ix;
}


=head2 create_ddl_dir (EXPERIMENTAL)

=over 4

=item Arguments: $schema \@databases, $version, $directory, $preversion, \%sqlt_args

=back

Creates a SQL file based on the Schema, for each of the specified
database engines in C<\@databases> in the given directory.
(note: specify L<SQL::Translator> names, not L<DBI> driver names).

Given a previous version number, this will also create a file containing
the ALTER TABLE statements to transform the previous schema into the
current one. Note that these statements may contain C<DROP TABLE> or
C<DROP COLUMN> statements that can potentially destroy data.

The file names are created using the C<ddl_filename> method below, please
override this method in your schema if you would like a different file
name format. For the ALTER file, the same format is used, replacing
$version in the name with "$preversion-$version".

See L<SQL::Translator/METHODS> for a list of values for C<\%sqlt_args>.
The most common value for this would be C<< { add_drop_table => 1 } >>
to have the SQL produced include a C<DROP TABLE> statement for each table
created. For quoting purposes supply C<quote_table_names> and
C<quote_field_names>.

If no arguments are passed, then the following default values are assumed:

=over 4

=item databases  - ['MySQL', 'SQLite', 'PostgreSQL']

=item version    - $schema->schema_version

=item directory  - './'

=item preversion - <none>

=back

By default, C<\%sqlt_args> will have

 { add_drop_table => 1, ignore_constraint_names => 1, ignore_index_names => 1 }

merged with the hash passed in. To disable any of those features, pass in a
hashref like the following

 { ignore_constraint_names => 0, # ... other options }


Note that this feature is currently EXPERIMENTAL and may not work correctly
across all databases, or fully handle complex relationships.

WARNING: Please check all SQL files created, before applying them.

=cut

sub create_ddl_dir {
  my ($self, $schema, $databases, $version, $dir, $preversion, $sqltargs) = @_;

  if(!$dir || !-d $dir) {
    carp "No directory given, using ./\n";
    $dir = "./";
  }
  $databases ||= ['MySQL', 'SQLite', 'PostgreSQL'];
  $databases = [ $databases ] if(ref($databases) ne 'ARRAY');

  my $schema_version = $schema->schema_version || '1.x';
  $version ||= $schema_version;

  $sqltargs = {
    add_drop_table => 1,
    ignore_constraint_names => 1,
    ignore_index_names => 1,
    %{$sqltargs || {}}
  };

  $self->throw_exception("Can't create a ddl file without SQL::Translator: " . $self->_sqlt_version_error)
    if !$self->_sqlt_version_ok;

  my $sqlt = SQL::Translator->new( $sqltargs );

  $sqlt->parser('SQL::Translator::Parser::DBIx::Class');
  my $sqlt_schema = $sqlt->translate({ data => $schema })
    or $self->throw_exception ($sqlt->error);

  foreach my $db (@$databases) {
    $sqlt->reset();
    $sqlt->{schema} = $sqlt_schema;
    $sqlt->producer($db);

    my $file;
    my $filename = $schema->ddl_filename($db, $version, $dir);
    if (-e $filename && ($version eq $schema_version )) {
      # if we are dumping the current version, overwrite the DDL
      carp "Overwriting existing DDL file - $filename";
      unlink($filename);
    }

    my $output = $sqlt->translate;
    if(!$output) {
      carp("Failed to translate to $db, skipping. (" . $sqlt->error . ")");
      next;
    }
    if(!open($file, ">$filename")) {
      $self->throw_exception("Can't open $filename for writing ($!)");
      next;
    }
    print $file $output;
    close($file);

    next unless ($preversion);

    require SQL::Translator::Diff;

    my $prefilename = $schema->ddl_filename($db, $preversion, $dir);
    if(!-e $prefilename) {
      carp("No previous schema file found ($prefilename)");
      next;
    }

    my $difffile = $schema->ddl_filename($db, $version, $dir, $preversion);
    if(-e $difffile) {
      carp("Overwriting existing diff file - $difffile");
      unlink($difffile);
    }

    my $source_schema;
    {
      my $t = SQL::Translator->new($sqltargs);
      $t->debug( 0 );
      $t->trace( 0 );

      $t->parser( $db )
        or $self->throw_exception ($t->error);

      my $out = $t->translate( $prefilename )
        or $self->throw_exception ($t->error);

      $source_schema = $t->schema;

      $source_schema->name( $prefilename )
        unless ( $source_schema->name );
    }

    # The "new" style of producers have sane normalization and can support
    # diffing a SQL file against a DBIC->SQLT schema. Old style ones don't
    # And we have to diff parsed SQL against parsed SQL.
    my $dest_schema = $sqlt_schema;

    unless ( "SQL::Translator::Producer::$db"->can('preprocess_schema') ) {
      my $t = SQL::Translator->new($sqltargs);
      $t->debug( 0 );
      $t->trace( 0 );

      $t->parser( $db )
        or $self->throw_exception ($t->error);

      my $out = $t->translate( $filename )
        or $self->throw_exception ($t->error);

      $dest_schema = $t->schema;

      $dest_schema->name( $filename )
        unless $dest_schema->name;
    }

    my $diff = SQL::Translator::Diff::schema_diff($source_schema, $db,
                                                  $dest_schema,   $db,
                                                  $sqltargs
                                                 );
    if(!open $file, ">$difffile") {
      $self->throw_exception("Can't write to $difffile ($!)");
      next;
    }
    print $file $diff;
    close($file);
  }
}

=head2 deployment_statements

=over 4

=item Arguments: $schema, $type, $version, $directory, $sqlt_args

=back

Returns the statements used by L</deploy> and L<DBIx::Class::Schema/deploy>.

The L<SQL::Translator> (not L<DBI>) database driver name can be explicitly
provided in C<$type>, otherwise the result of L</sqlt_type> is used as default.

C<$directory> is used to return statements from files in a previously created
L</create_ddl_dir> directory and is optional. The filenames are constructed
from L<DBIx::Class::Schema/ddl_filename>, the schema name and the C<$version>.

If no C<$directory> is specified then the statements are constructed on the
fly using L<SQL::Translator> and C<$version> is ignored.

See L<SQL::Translator/METHODS> for a list of values for C<$sqlt_args>.

=cut

sub deployment_statements {
  my ($self, $schema, $type, $version, $dir, $sqltargs) = @_;
  $type ||= $self->sqlt_type;
  $version ||= $schema->schema_version || '1.x';
  $dir ||= './';
  my $filename = $schema->ddl_filename($type, $version, $dir);
  if(-f $filename)
  {
      my $file;
      open($file, "<$filename")
        or $self->throw_exception("Can't open $filename ($!)");
      my @rows = <$file>;
      close($file);
      return join('', @rows);
  }

  $self->throw_exception("Can't deploy without either SQL::Translator or a ddl_dir: " . $self->_sqlt_version_error )
    if !$self->_sqlt_version_ok;

  # sources needs to be a parser arg, but for simplicty allow at top level
  # coming in
  $sqltargs->{parser_args}{sources} = delete $sqltargs->{sources}
      if exists $sqltargs->{sources};

  my $tr = SQL::Translator->new(
    producer => "SQL::Translator::Producer::${type}",
    %$sqltargs,
    parser => 'SQL::Translator::Parser::DBIx::Class',
    data => $schema,
  );

  my $ret = $tr->translate
    or $self->throw_exception( 'Unable to produce deployment statements: ' . $tr->error);

  return $ret;
}

sub deploy {
  my ($self, $schema, $type, $sqltargs, $dir) = @_;
  my $deploy = sub {
    my $line = shift;
    return if($line =~ /^--/);
    return if(!$line);
    # next if($line =~ /^DROP/m);
    return if($line =~ /^BEGIN TRANSACTION/m);
    return if($line =~ /^COMMIT/m);
    return if $line =~ /^\s+$/; # skip whitespace only
    $self->_query_start($line);
    eval {
      # do a dbh_do cycle here, as we need some error checking in
      # place (even though we will ignore errors)
      $self->dbh_do (sub { $_[1]->do($line) });
    };
    if ($@) {
      carp qq{$@ (running "${line}")};
    }
    $self->_query_end($line);
  };
  my @statements = $self->deployment_statements($schema, $type, undef, $dir, { %{ $sqltargs || {} }, no_comments => 1 } );
  if (@statements > 1) {
    foreach my $statement (@statements) {
      $deploy->( $statement );
    }
  }
  elsif (@statements == 1) {
    foreach my $line ( split(";\n", $statements[0])) {
      $deploy->( $line );
    }
  }
}

=head2 datetime_parser

Returns the datetime parser class

=cut

sub datetime_parser {
  my $self = shift;
  return $self->{datetime_parser} ||= do {
    $self->build_datetime_parser(@_);
  };
}

=head2 datetime_parser_type

Defines (returns) the datetime parser class - currently hardwired to
L<DateTime::Format::MySQL>

=cut

sub datetime_parser_type { "DateTime::Format::MySQL"; }

=head2 build_datetime_parser

See L</datetime_parser>

=cut

sub build_datetime_parser {
  my $self = shift;
  my $type = $self->datetime_parser_type(@_);
  $self->ensure_class_loaded ($type);
  return $type;
}


=head2 is_replicating

A boolean that reports if a particular L<DBIx::Class::Storage::DBI> is set to
replicate from a master database.  Default is undef, which is the result
returned by databases that don't support replication.

=cut

sub is_replicating {
    return;

}

=head2 lag_behind_master

Returns a number that represents a certain amount of lag behind a master db
when a given storage is replicating.  The number is database dependent, but
starts at zero and increases with the amount of lag. Default in undef

=cut

sub lag_behind_master {
    return;
}

# SQLT version handling
{
  my $_sqlt_version_ok;     # private
  my $_sqlt_version_error;  # private

  sub _sqlt_version_ok {
    if (!defined $_sqlt_version_ok) {
      eval "use SQL::Translator $minimum_sqlt_version";
      if ($@) {
        $_sqlt_version_ok = 0;
        $_sqlt_version_error = $@;
      }
      else {
        $_sqlt_version_ok = 1;
      }
    }
    return $_sqlt_version_ok;
  }

  sub _sqlt_version_error {
    shift->_sqlt_version_ok unless defined $_sqlt_version_ok;
    return $_sqlt_version_error;
  }

  sub _sqlt_minimum_version { $minimum_sqlt_version };
}

sub DESTROY {
  my $self = shift;

  $self->_verify_pid if $self->_dbh;

  # some databases need this to stop spewing warnings
  if (my $dbh = $self->_dbh) {
    local $@;
    eval { $dbh->disconnect };
  }

  $self->_dbh(undef);
}

1;

=head1 USAGE NOTES

=head2 DBIx::Class and AutoCommit

DBIx::Class can do some wonderful magic with handling exceptions,
disconnections, and transactions when you use C<< AutoCommit => 1 >>
(the default) combined with C<txn_do> for transaction support.

If you set C<< AutoCommit => 0 >> in your connect info, then you are always
in an assumed transaction between commits, and you're telling us you'd
like to manage that manually.  A lot of the magic protections offered by
this module will go away.  We can't protect you from exceptions due to database
disconnects because we don't know anything about how to restart your
transactions.  You're on your own for handling all sorts of exceptional
cases if you choose the C<< AutoCommit => 0 >> path, just as you would
be with raw DBI.


=head1 AUTHORS

Matt S. Trout <mst@shadowcatsystems.co.uk>

Andy Grundman <andy@hybridized.org>

=head1 LICENSE

You may distribute this code under the same terms as Perl itself.

=cut<|MERGE_RESOLUTION|>--- conflicted
+++ resolved
@@ -1552,14 +1552,9 @@
   my ($self, $source, $data, $where, @args) = @_; 
 
   my $bind_attrs = $self->source_bind_attributes($source);
-<<<<<<< HEAD
-
-  return $self->_execute('update' => [], $source, $bind_attrs, @args);
-=======
   $where = $self->_strip_cond_qualifiers ($where);
 
   return $self->_execute('update' => [], $source, $bind_attrs, $data, $where, @args);
->>>>>>> 0be369b0
 }
 
 
