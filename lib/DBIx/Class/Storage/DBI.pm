--- conflicted
+++ resolved
@@ -1249,11 +1249,10 @@
   my ($self, $source, $attrs) = @_;
   my %attrs = %$attrs;
 
-  my $tmp_attrs = { %$attrs };
-
   # take off any column specs, any pagers, record_filter is cdbi, and no point of ordering a count
-<<<<<<< HEAD
-  delete $attrs{$_} for (qw/columns +columns select +select as +as rows offset page pager order_by record_filter/);
+  delete @attrs{qw/
+    columns +columns select +select as +as rows offset page pager order_by
+    record_filter/)};
 
   return \%attrs;
 }
@@ -1267,14 +1266,6 @@
   $new_attrs->{as} = [qw/count/];
 
   my $tmp_rs = $source->resultset_class->new($source, $new_attrs);
-=======
-  delete $tmp_attrs->{$_} for (qw/columns +columns select +select as +as rows offset page pager order_by record_filter/);
-
-  $tmp_attrs->{select} = { count => '*' };
-  $tmp_attrs->{as} = [qw/count/];
-
-  my $tmp_rs = $source->resultset_class->new($source, $tmp_attrs);
->>>>>>> 7fc9269f
   my ($count) = $tmp_rs->cursor->next;
 
   # if the offset/rows attributes are still present, we did not use
