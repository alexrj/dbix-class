--- conflicted
+++ resolved
@@ -1448,42 +1448,24 @@
     (qw/order_by group_by having _virtual_order_by/ )
   };
 
-<<<<<<< HEAD
-=======
-  $sql_maker->{for} = delete $attrs->{for};
->>>>>>> 1ec6e7c2
-
   return ('select', $attrs->{bind}, $ident, $bind_attrs, $select, $where, $order, @limit);
 }
 
 sub _adjust_select_args_for_complex_prefetch {
   my ($self, $from, $select, $where, $attrs) = @_;
 
-<<<<<<< HEAD
-  if ($attrs->{group_by} && @{$attrs->{group_by}}) {
-    $self->throw_exception ('has_many prefetch with limit (rows/offset) is not supported on grouped resultsets');
-  }
-
-  $self->throw_exception ('has_many prefetch with limit (rows/offset) is not supported on resultsets with a custom from attribute')
-=======
   # copies for mangling
   $from = [ @$from ];
   $select = [ @$select ];
   $attrs = { %$attrs };
 
   $self->throw_exception ('Complex prefetches are not supported on resultsets with a custom from attribute')
->>>>>>> 1ec6e7c2
     if (ref $from ne 'ARRAY');
 
   # separate attributes
   my $sub_attrs = { %$attrs };
-<<<<<<< HEAD
-  delete $attrs->{$_} for qw/where bind rows offset/;
-  delete $sub_attrs->{$_} for qw/for collapse select as order_by/;
-=======
   delete $attrs->{$_} for qw/where bind rows offset group_by having/;
   delete $sub_attrs->{$_} for qw/for collapse prefetch_select _collapse_order_by select as/;
->>>>>>> 1ec6e7c2
 
   my $alias = $attrs->{alias};
 
