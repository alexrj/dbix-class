--- conflicted
+++ resolved
@@ -10,17 +10,12 @@
 use DBIx::Class::Storage::DBI::Cursor;
 use DBIx::Class::Storage::Statistics;
 use IO::File;
-<<<<<<< HEAD
-use Storable 'dclone';
-use Carp::Clan qw/DBIx::Class/;
-=======
 
 __PACKAGE__->mk_group_accessors(
   'simple' =>
     qw/_connect_info _dbh _sql_maker _sql_maker_opts _conn_pid _conn_tid
        disable_sth_caching cursor on_connect_do transaction_depth/
 );
->>>>>>> 2bb84722
 
 BEGIN {
 
@@ -303,13 +298,7 @@
 
 =head1 METHODS
 
-<<<<<<< HEAD
-__PACKAGE__->mk_group_accessors('simple' =>
-  qw/_connect_info _dbh _sql_maker _conn_pid _conn_tid debug debugfh
-     cursor on_connect_do on_connect transaction_depth/);
-=======
 =cut
->>>>>>> 2bb84722
 
 sub new {
   my $new = shift->next::method(@_);
@@ -1105,7 +1094,7 @@
 
 sub create_ddl_dir
 {
-  my ($self, $schema, $databases, $version, $dir, $preversion, $sqltargs) = @_;
+  my ($self, $schema, $databases, $version, $dir, $sqltargs) = @_;
 
   if(!$dir || !-d $dir)
   {
@@ -1130,78 +1119,25 @@
     $sqlt->producer($db);
 
     my $file;
-    my $filename = $schema->ddl_filename($dir, $db, $version);
+    my $filename = $schema->ddl_filename($db, $dir, $version);
     if(-e $filename)
     {
-      warn("$filename already exists, skipping $db");
+      $self->throw_exception("$filename already exists, skipping $db");
       next;
     }
     open($file, ">$filename") 
-      or warn("Can't open $filename for writing ($!)"), next;
+      or $self->throw_exception("Can't open $filename for writing ($!)");
     my $output = $sqlt->translate;
+#use Data::Dumper;
+#    print join(":", keys %{$schema->source_registrations});
+#    print Dumper($sqlt->schema);
     if(!$output)
     {
-      warn("Failed to translate to $db, skipping. (" . $sqlt->error . ")");
+      $self->throw_exception("Failed to translate to $db. (" . $sqlt->error . ")");
       next;
     }
     print $file $output;
     close($file);
-
-    if($preversion)
-    {
-      eval "use SQL::Translator::Diff";
-      warn("Can't diff versions without SQL::Translator::Diff: $@"), next if $@;
-
-      my $prefilename = $schema->ddl_filename($dir, $db, $preversion);
-      print "Previous version $prefilename\n";
-      if(!-e $prefilename)
-      {
-        warn("No previous schema file found ($prefilename)");
-        next;
-      }
-      #### We need to reparse the SQLite file we just wrote, so that 
-      ##   Diff doesnt get all confoosed, and Diff is *very* confused.
-      ##   FIXME: rip Diff to pieces!
-#      my $target_schema = $sqlt->schema;
-#      unless ( $target_schema->name ) {
-#        $target_schema->name( $filename );
-#      }
-      my $sqlt = SQL::Translator->new();
-      $sqlt->parser("SQL::Translator::Parser::$db");
-      $sqlt->filename($filename);
-      $sqlt->translate() or warn("Failed to parse $filename as $db, (" .
-                                 $sqlt->error . ")"), next;
-      my $target_schema = $sqlt->schema;
-      unless ( $target_schema->name ) {
-        $target_schema->name( $filename );
-      }
-      ## end FIXME
-
-      my $psqlt = SQL::Translator->new();
-      $psqlt->parser("SQL::Translator::Parser::$db");
-      $psqlt->filename($prefilename);
-      $psqlt->translate() or warn("Failed to parse $filename as $db, (" .
-                                  $sqlt->error . ")"), next ;
-      my $source_schema = $psqlt->schema;
-      unless ( $source_schema->name ) {
-        $source_schema->name( $prefilename );
-      }
-
-      my $diff = SQL::Translator::Diff::schema_diff($source_schema, $db,
-                                                    $target_schema, $db,
-                                                    {}
-                                                   );
-      my $difffile = $schema->ddl_filename($dir, $db, $version, $preversion);
-      if(-e $difffile)
-      {
-        warn("$difffile already exists, skipping");
-        next;
-      }
-      open $file, ">$difffile" or 
-        warn("Can't write to $difffile ($!)"), next;
-      print $file $diff;
-      close($file);
-    }
   }
 
 }
@@ -1248,7 +1184,7 @@
     return "SQL::Translator::Producer::${type}"->can('produce')->($tr);
   }
 
-  my $filename = $schema->ddl_filename($dir, $type, $version);
+  my $filename = $schema->ddl_filename($type, $dir, $version);
   if(!-f $filename)
   {
 #      $schema->create_ddl_dir([ $type ], $version, $dir, $sqltargs);
@@ -1282,16 +1218,6 @@
   }
 }
 
-<<<<<<< HEAD
-sub backup
-{
-  my ($self) = @_;
-
-  ## Does nothing, override in DBI::XX classes
-}
-
-sub DESTROY { shift->disconnect }
-=======
 =head2 datetime_parser
 
 Returns the datetime parser class
@@ -1332,7 +1258,6 @@
   $self->_verify_pid;
   $self->_dbh(undef);
 }
->>>>>>> 2bb84722
 
 1;
 
@@ -1377,8 +1302,6 @@
 
 Andy Grundman <andy@hybridized.org>
 
-Jess Robinson <castaway@desert-island.demon.co.uk>
-
 =head1 LICENSE
 
 You may distribute this code under the same terms as Perl itself.
