package DBIx::Class::Table;

use strict;
use warnings;

use DBIx::Class::ResultSet;

use Carp qw/croak/;

use base qw/DBIx::Class/;
__PACKAGE__->load_components(qw/AccessorGroup/);

__PACKAGE__->mk_group_accessors('simple' =>
<<<<<<< HEAD
  qw/_columns name resultset_class result_class storage/);
=======
  qw/_columns _primaries name resultset_class result_class storage/);
>>>>>>> 88cb6a1d

=head1 NAME 

DBIx::Class::Table - Table object

=head1 SYNOPSIS

=head1 DESCRIPTION

This class is responsible for defining and doing table-level operations on 
L<DBIx::Class> classes.

=head1 METHODS

=cut

sub new {
  my ($class, $attrs) = @_;
  $class = ref $class if ref $class;
  my $new = bless({ %{$attrs || {}} }, $class);
  $new->{resultset_class} ||= 'DBIx::Class::ResultSet';
  $new->{_columns} ||= {};
  $new->{name} ||= "!!NAME NOT SET!!";
  return $new;
}

sub add_columns {
  my ($self, @cols) = @_;
  while (my $col = shift @cols) {
<<<<<<< HEAD
    $self->add_column($col => (ref $cols[0] ? shift : {}));
  }
}

sub add_column {
  my ($self, $col, $info) = @_;
  $self->_columns->{$col} = $info || {};
}
=======
    $self->_columns->{$col} = (ref $cols[0] ? shift : {});
  }
}

*add_column = \&add_columns;
>>>>>>> 88cb6a1d

=head2 add_columns

  $table->add_columns(qw/col1 col2 col3/);

  $table->add_columns('col1' => \%col1_info, 'col2' => \%col2_info, ...);

Adds columns to the table object. If supplied key => hashref pairs uses
the hashref as the column_info for that column.

<<<<<<< HEAD
=======
=head2 add_column

  $table->add_column('col' => \%info?);

Convenience alias to add_columns

>>>>>>> 88cb6a1d
=cut

sub resultset {
  my $self = shift;
<<<<<<< HEAD
  my $rs_class = $self->resultset_class;
  eval "use $rs_class;";
  return $rs_class->new($self);
=======
  return $self->{resultset} ||= $self->resultset_class->new($self);
>>>>>>> 88cb6a1d
}

=head2 has_column                                                                
                                                                                
  if ($obj->has_column($col)) { ... }                                           
                                                                                
Returns 1 if the table has a column of this name, 0 otherwise.                  
                                                                                
=cut                                                                            

sub has_column {
  my ($self, $column) = @_;
  return exists $self->_columns->{$column};
}

=head2 column_info                                                               
                                                                                
  my $info = $obj->column_info($col);                                           
                                                                                
Returns the column metadata hashref for a column.
                                                                                
=cut                                                                            

sub column_info {
  my ($self, $column) = @_;
  croak "No such column $column" unless exists $self->_columns->{$column};
  return $self->_columns->{$column};
}

=head2 columns

  my @column_names = $obj->columns;                                             
                                                                                
=cut                                                                            

sub columns {
  croak "columns() is a read-only accessor, did you mean add_columns()?" if (@_ > 1);
  return keys %{shift->_columns};
}

=head2 set_primary_key(@cols)                                                   
                                                                                
Defines one or more columns as primary key for this table. Should be            
called after C<add_columns>.
                                                                                
=cut                                                                            

sub set_primary_key {
  my ($self, @cols) = @_;
  # check if primary key columns are valid columns
  for (@cols) {
    $self->throw("No such column $_ on table ".$self->name)
      unless $self->has_column($_);
  }
  $self->_primaries(\@cols);
}

=head2 primary_columns                                                          
                                                                                
Read-only accessor which returns the list of primary keys.
                                                                                
=cut                                                                            

sub primary_columns {
  return @{shift->_primaries||[]};
}

=head2 from

Returns the FROM entry for the table (i.e. the table name)

=cut

sub from { return shift->name(@_); }


1;

=head1 AUTHORS

Matt S. Trout <mst@shadowcatsystems.co.uk>

=head1 LICENSE

You may distribute this code under the same terms as Perl itself.

=cut
<|MERGE_RESOLUTION|>--- conflicted
+++ resolved
@@ -11,11 +11,7 @@
 __PACKAGE__->load_components(qw/AccessorGroup/);
 
 __PACKAGE__->mk_group_accessors('simple' =>
-<<<<<<< HEAD
-  qw/_columns name resultset_class result_class storage/);
-=======
   qw/_columns _primaries name resultset_class result_class storage/);
->>>>>>> 88cb6a1d
 
 =head1 NAME 
 
@@ -45,22 +41,11 @@
 sub add_columns {
   my ($self, @cols) = @_;
   while (my $col = shift @cols) {
-<<<<<<< HEAD
-    $self->add_column($col => (ref $cols[0] ? shift : {}));
-  }
-}
-
-sub add_column {
-  my ($self, $col, $info) = @_;
-  $self->_columns->{$col} = $info || {};
-}
-=======
     $self->_columns->{$col} = (ref $cols[0] ? shift : {});
   }
 }
 
 *add_column = \&add_columns;
->>>>>>> 88cb6a1d
 
 =head2 add_columns
 
@@ -71,26 +56,17 @@
 Adds columns to the table object. If supplied key => hashref pairs uses
 the hashref as the column_info for that column.
 
-<<<<<<< HEAD
-=======
 =head2 add_column
 
   $table->add_column('col' => \%info?);
 
 Convenience alias to add_columns
 
->>>>>>> 88cb6a1d
 =cut
 
 sub resultset {
   my $self = shift;
-<<<<<<< HEAD
-  my $rs_class = $self->resultset_class;
-  eval "use $rs_class;";
-  return $rs_class->new($self);
-=======
   return $self->{resultset} ||= $self->resultset_class->new($self);
->>>>>>> 88cb6a1d
 }
 
 =head2 has_column                                                                
