--- conflicted
+++ resolved
@@ -61,23 +61,6 @@
 
 =cut
 
-<<<<<<< HEAD
-=======
-sub search {
-  my $class = shift;
-  my $attrs = { };
-  croak "Table not defined for ". ( ref $class || $class ) unless $class->table();
-  if (@_ > 1 && ref $_[$#_] eq 'HASH') {
-    $attrs = { %{ pop(@_) } };
-  }
-  $attrs->{where} = (@_ == 1 || ref $_[0] eq "HASH" ? shift: {@_});
-  
-  my $rs = $class->resultset($attrs);
-  
-  return (wantarray ? $rs->all : $rs);
-}
-
->>>>>>> a00e1684
 sub resultset {
   my $self = shift;
   my $rs_class = $self->resultset_class;
