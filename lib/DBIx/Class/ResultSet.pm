--- conflicted
+++ resolved
@@ -1274,18 +1274,16 @@
 
   $sub_attrs->{select} = $rsrc->storage->_subq_count_select ($rsrc, $sub_attrs);
 
-<<<<<<< HEAD
-  # this is so that ordering can be thrown away in things like Top limit
-  $sub_attrs->{-for_count_only} = 1;
-
-  my $sub_rs = $rsrc->resultset_class->new ($rsrc, $sub_attrs);
-=======
   # read the comment on top of the actual function to see what this does
   $sub_attrs->{from} = $self->_switch_to_inner_join_if_needed (
     $sub_attrs->{from}, $sub_attrs->{alias}
   );
 
->>>>>>> b4fd6882
+  # this is so that ordering can be thrown away in things like Top limit
+  $sub_attrs->{-for_count_only} = 1;
+
+  my $sub_rs = $rsrc->resultset_class->new ($rsrc, $sub_attrs);
+
   $attrs->{from} = [{
     -alias => 'count_subq',
     -source_handle => $rsrc->handle,
