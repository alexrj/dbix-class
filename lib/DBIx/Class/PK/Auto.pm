--- conflicted
+++ resolved
@@ -1,11 +1,7 @@
 package DBIx::Class::PK::Auto;
 
-<<<<<<< HEAD
-use base qw/DBIx::Class::PK/;
-=======
 #use base qw/DBIx::Class::PK/;
 use base qw/DBIx::Class/;
->>>>>>> 6b06b55e
 use strict;
 use warnings;
 
