--- conflicted
+++ resolved
@@ -94,17 +94,11 @@
 
 sub register_source {
   my ($self, $moniker, $source) = @_;
-<<<<<<< HEAD
 
   %$source = %{ $source->new( { %$source, source_name => $moniker }) };
 
-  my %reg = %{$self->source_registrations};
-  $reg{$moniker} = $source;
-  $self->source_registrations(\%reg);
-
-=======
   $self->source_registrations->{$moniker} = $source;
->>>>>>> 5c46030a
+
   $source->schema($self);
 
   weaken($source->{schema}) if ref($self);
@@ -1006,7 +1000,7 @@
     my ($self, $type, $dir, $version, $pversion) = @_;
 
     my $filename = ref($self);
-    $filename =~ s/::/-/;
+    $filename =~ s/::/-/g;
     $filename = File::Spec->catfile($dir, "$filename-$version-$type.sql");
     $filename =~ s/$version/$pversion-$version/ if($pversion);
 
