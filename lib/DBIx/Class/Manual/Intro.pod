--- conflicted
+++ resolved
@@ -6,18 +6,11 @@
 
 So, you are bored with SQL, and want a native Perl interface for your
 database?  Or you've been doing this for a while with L<Class::DBI>,
-<<<<<<< HEAD
-and think there's a better way? You've come to the right place. Let's
-look at how you can set and use your first native L<DBIx::Class> tree.
-
-First we'll see how you can set up your classes yourself. If you want
-=======
 and think there's a better way?  You've come to the right place.
 Let's look at how you can set and use your first native L<DBIx::Class>
 tree.
 
 First we'll see how you can set up your classes yourself.  If you want
->>>>>>> 3b7992e1
 them to be auto-discovered, just skip to the next section, which shows
 you how to use L<DBIx::Class::Loader>.
 
@@ -26,16 +19,6 @@
 First, you'll need a base class.  It should inherit from
 L<DBIx::Class> like this:
 
-<<<<<<< HEAD
-    package MyApp::DB;
-    use base qw/DBIx::Class/;
-
-You will also want to load some of L<DBIx::Class>'s components.
-L<DBIx::Class::Core> provides a good basic set. In addition you'll
-have to use either L<DBIx::Class::Schema> or L<DBIx::Class::DB> We'll
-use C<DB> in this introduction, since it involves less magic.
-L<Schema> is mostly useful if you want to use multiple database
-=======
   package MyApp::DB;
   use base qw/DBIx::Class/;
 
@@ -44,23 +27,15 @@
 have to use either L<DBIx::Class::Schema> or L<DBIx::Class::DB>.
 We'll use C<DB> in this introduction, since it involves less magic.
 C<Schema> is mostly useful if you want to use multiple database
->>>>>>> 3b7992e1
 connections.
 
-    __PACKAGE__->load_components(qw/Core DB/);
-
-<<<<<<< HEAD
-If you want serial/auto-incremental primary keys, you'll need to add
-the apropriate component for your db as well, for example. The
-L<DBIx::Class::PK::Auto> modules help L<DBIx::Class> keep up with
-newly generated keys in auto increment database fields.
-=======
+  __PACKAGE__->load_components(qw/Core DB/);
+
 If you want serial/auto-incrementing primary keys, you should use the
 L<DBIx::Class::PK::Auto> component for your database.  For example, if
 you're using SQLite add C<PK::Auto::SQLite> to the list:
->>>>>>> 3b7992e1
-
-    __PACKAGE__->load_components(qw/PK::Auto::SQLite Core DB/);
+
+  __PACKAGE__->load_components(qw/PK::Auto::SQLite Core DB/);
 
 C<PK::Auto> classes exist for many databases; see
 L<DBIx::Class::PK::Auto> for more information.
@@ -68,17 +43,8 @@
 Once you've loaded the components, it's time to set up your
 connection:
 
-    __PACKAGE__->connection('dbi:SQLite:/home/me/myapp/my.db');
-
-<<<<<<< HEAD
-This method is similar to the normal L<DBI>, and can take username,
-password, and L<DBI> attribute hash as well as the DSN.
-
-With that out of the way, we can define our first table class:
-
-    package MyApp::DB::Album;
-    use base qw/MyApp::DB/;
-=======
+  __PACKAGE__->connection('dbi:SQLite:/home/me/myapp/my.db');
+
 This method is similar to the normal L<DBI> C<connect> method, and can
 take username, password, and L<DBI> attribute hash as well as the DSN.
 
@@ -86,39 +52,26 @@
 
   package MyApp::DB::Album;
   use base qw/MyApp::DB/;
->>>>>>> 3b7992e1
 
 Then we specify which table it uses,
 
-    __PACKAGE__->table('album');
+  __PACKAGE__->table('album');
 
 and specify which columns it has.
 
-<<<<<<< HEAD
-    __PACKAGE__->add_columns(qw/albumID artist title label year/);
-=======
   __PACKAGE__->add_columns(qw/albumid artist title label year/);
->>>>>>> 3b7992e1
 
 This will automatically create accessors for each of the columns, so
 that you can read/update the values in rows you've retrieved.
 
 Also, you need to tell it which column is the primary key:
 
-<<<<<<< HEAD
-    __PACKAGE__->set_primary_key('albumID');
-=======
   __PACKAGE__->set_primary_key('albumid');
->>>>>>> 3b7992e1
 
 If you have a primary key composed of multiple columns, just pass a
 list instead.
 
-<<<<<<< HEAD
-That's pretty much all you need for a basic setup. If you have more
-=======
 That's pretty much all you need for a basic setup.  If you have more
->>>>>>> 3b7992e1
 advanced needs like using more than one database connection for the
 same class, see L<DBIx::Class::Schema>.
 
@@ -126,23 +79,6 @@
 
 This is an additional class, and not part of the L<DBIx::Class>
 distribution.  Like L<Class::DBI::Loader>, it inspects your database,
-<<<<<<< HEAD
-and automatically creates classes for all the tables in your
-database. Here's a simple setup:
-
-    package MyApp::DB;
-    use DBIx::Class::Loader;
-
-    my $loader = DBIx::Class::Loader->new(
-        dsn       => 'dbi:SQLite:/home/me/myapp/my.db',
-        namespace => 'MyApp::DB'
-    );
-
-    1;
-
-This should be equivalent to the manual in the section above.
-L<DBIx::Class::Loader> takes lots of other options. For more
-=======
 and automatically creates classes for all the tables in your database.
 Here's a simple setup:
 
@@ -158,31 +94,10 @@
 
 This should be equivalent to the manual setup in the section above.
 L<DBIx::Class::Loader> takes lots of other options.  For more
->>>>>>> 3b7992e1
 information, consult its documentation.
 
 =head2 Basic usage
 
-<<<<<<< HEAD
-Once you've defined the basic classes, you can start interacting with
-your database. The simplest way to get a column is by primary key:
-
-    my $albumID = 14;
-    my $album   = MyApp::DB::Album->find($albumID);
-
-This will run a select with C<albumID = 14> in the C<WHERE> clause,
-and return an instance of C<MyApp::DB::Artist> that represents this
-row. Once you have that row, you can access and update columns:
-
-    $album->title('Physical Graffiti');
-    my $title = $album->title; # $title holds 'Physical Graffiti'
-
-If you prefer, you can use the C<set_column> and C<get_column>
-accessors instead:
-
-    $album->set_column('title', 'Presence');
-    $title = $album->get_column('title');
-=======
 Once you've defined the basic classes, either manually or using
 L<DBIx::Class::Loader>, you can start interacting with your database.
 The simplest way to get a record is by primary key:
@@ -204,16 +119,12 @@
 
 Just like with L<Class::DBI>, you do an C<update> to commit your
 changes to the database:
->>>>>>> 3b7992e1
-
-Just like with L<Class::DBI>, you do an C<update> to commit your
-changes to the database:
-
-    $album->update;
+
+  $album->update;
 
 If needed, you can throw away your local changes like this:
 
-    $album->discard_changes if $album->is_changed;
+  $album->discard_changes if $album->is_changed;
 
 As you can see, C<is_changed> allows you to check if there are local
 changes to your object.
@@ -221,77 +132,6 @@
 =head2 Adding and removing rows
 
 To create a new record in the database, you can use the C<create>
-<<<<<<< HEAD
-method from L<DBIx::Class::Row>. It returns a
-L<DBIx::Class::ResultSet> object that can be used to access the data
-in the new record.
-
-    my $new_album = MyApp::DB::Album->create({ 
-        title  => 'Wish You Were Here',
-        artist => 'Pink Floyd'
-    });
-
-Now you can add data to the new record:
-
-    $new_album->label('Capitol');
-    $new_album->year('1975');
-
-Likewise, you can remove if from the database like this:
-
-    $new_album->delete;
-
-or even without retrieving first. This operation takes the same kind
-of arguments as a search.
-
-    MyApp::DB::Album->delete({ artist => 'Falco' });
-
-=head2 Finding your objects
-
-L<DBIx::Class> provides a few different ways to retrieve data from
-your database.  The simplest looks something like this:
-
-    my $album = MyApp::DB::Album->search( artist => 'Santana' );
-
-Note that all the search methods return a L<DBIx::Class::ResultSet>
-object in scalar context or a list containing all the records in list
-context.
-
-We also provide a handy shortcut for doing a C<LIKE> search:
-
-    my $album = MyApp::DB::Album->search_like( artist => 'Jimi%' );
-
-Or you can provide your own handmade C<WHERE> clause, like:
-  
-    my $album = MyApp::DB::Album->search_literal( 'artist = ?', 'Peter Frampton' );
-
-The preferred way to generate complex queries is to provide a
-L<SQL::Abstract> construct to C<search>:
-
-    my $album = MyApp::DB::Album->search({
-        artist => { '!=', 'Janis Joplin' },
-        year   => { '<' => 1980 },
-        id     => [ 1, 14, 15, 65, 43 ]
-    });
-
-For more examples of complex searches, see
-L<DBIx::Class::Manual::Cookbook>.
-
-The search can also be modified by passing another hash with
-attributes:
-
-    my $album = MyApp::DB::Album->search( 
-        { artist => 'Bob Marley' },
-        { page => 1, rows => 2, order_by => 'year' }
-    );
-
-For a complete overview of the available attributes, see
-L<DBIx::Class::ResultSet/ATTRIBUTES>.
-
-=head1 SEE ALSO
-
-=over 4
-
-=======
 method.  It returns an instance of C<MyApp::DB::Album> that can be
 used to access the data in the new record:
 
@@ -398,7 +238,6 @@
 
 =over 4
 
->>>>>>> 3b7992e1
 =item * L<DBIx::Class::Manual::Cookbook>
 
 =item * L<DBIx::Class::Manual::FAQ>
