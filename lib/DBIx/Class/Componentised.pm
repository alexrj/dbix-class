--- conflicted
+++ resolved
@@ -9,11 +9,7 @@
     unshift(@{"${target}::ISA"}, grep { $target ne $_ } @to_inject);
   }
   my $table = { Class::C3::_dump_MRO_table };
-<<<<<<< HEAD
-  eval "package $target; use Class::C3;" unless exists $table->{$target};
-=======
   eval "package $target; import Class::C3;" unless exists $table->{$target};
->>>>>>> 6b06b55e
   Class::C3::reinitialize() if defined $table->{$target};
 }
 
