package DBIx::Class::Componentised;

use Class::C3;

sub inject_base {
  my ($class, $target, @to_inject) = @_;
  {
    no strict 'refs';
    unshift(@{"${target}::ISA"}, grep { $target ne $_ } @to_inject);
  }
<<<<<<< HEAD
  eval "package $target; use Class::C3;";
=======
  my $table = { Class::C3::_dump_MRO_table };
  eval "package $target; use Class::C3;" unless exists $table->{$target};
  Class::C3::reinitialize() if defined $table->{$target};
>>>>>>> 9a15732e
}

sub load_components {
  my $class = shift;
  my @comp = map { "DBIx::Class::$_" } grep { $_ !~ /^#/ } @_;
  $class->_load_components(@comp);
}

sub load_own_components {
  my $class = shift;
  my @comp = map { "${class}::$_" } grep { $_ !~ /^#/ } @_;
  $class->_load_components(@comp);
}

sub _load_components {
  my ($class, @comp) = @_;
  foreach my $comp (@comp) {
    eval "use $comp";
    die $@ if $@;
  }
  $class->inject_base($class => @comp);
}

1;<|MERGE_RESOLUTION|>--- conflicted
+++ resolved
@@ -8,13 +8,9 @@
     no strict 'refs';
     unshift(@{"${target}::ISA"}, grep { $target ne $_ } @to_inject);
   }
-<<<<<<< HEAD
-  eval "package $target; use Class::C3;";
-=======
   my $table = { Class::C3::_dump_MRO_table };
   eval "package $target; use Class::C3;" unless exists $table->{$target};
   Class::C3::reinitialize() if defined $table->{$target};
->>>>>>> 9a15732e
 }
 
 sub load_components {
