package DBIx::Class;

use strict;
use warnings;

use vars qw($VERSION);
use base qw/DBIx::Class::Componentised Class::Data::Accessor/;

sub mk_classdata { shift->mk_classaccessor(@_); }

<<<<<<< HEAD
$VERSION = '0.0499_01';

=======
>>>>>>> c2074366
1;

=head1 NAME 

DBIx::Class - Extensible and flexible object <-> relational mapper.

=head1 SYNOPSIS

=head1 DESCRIPTION

This is an SQL to OO mapper, inspired by the L<Class::DBI> framework, 
and meant to support compability with it, while restructuring the 
internals and making it possible to support some new features like 
self-joins, distinct, group bys and more.

This project is still at an early stage, so the maintainers don't make
any absolute promise that full backwards-compatibility will be supported;
however, if we can without compromising the improvements we're trying to
make, we will, and any non-compatible changes will merit a full justification
on the mailing list and a CPAN developer release for people to test against.

The community can be found via -

  Mailing list: http://lists.rawmode.org/mailman/listinfo/dbix-class/

  SVN: http://dev.catalyst.perl.org/repos/bast/trunk/DBIx-Class/

  Wiki: http://dbix-class.shadowcatsystems.co.uk/

  IRC: irc.perl.org#dbix-class

=head1 QUICKSTART

If you're using L<Class::DBI>, and want an easy and fast way of migrating to
DBIx::Class, take a look at L<DBIx::Class::CDBICompat>.

There are two ways of using DBIx::Class, the "simple" way and the "schema" way.
The "simple" way of using DBIx::Class needs less classes than the "schema"
way but doesn't give you the ability to easily use different database connections.

Some examples where different database connections are useful are:

different users with different rights
different databases with the same schema.

<<<<<<< HEAD
=head1 Simple
=======
=head2 Simple
>>>>>>> c2074366

First you need to create a base class which all other classes will inherit from.
See L<DBIx::Class::DB> for information on how to do this.

Then you need to create a class for every table you want to use with DBIx::Class.
See L<DBIx::Class::Table> for information on how to do this.

=head2 Schema

With this approach, the table classes inherit directly from DBIx::Class::Core,
although it might be a good idea to create a "parent" class for all table
classes that inherits from DBIx::Class::Core and adds additional methods
needed by all table classes, e.g. reading a config file or loading auto primary
key support.

Look at L<DBIx::Class::Schema> for information on how to do this.

If you need more help, check out the introduction in the 
manual below.

=head1 SEE ALSO

=head2 L<DBIx::Class::Core> - DBIC Core Classes

=head2 L<DBIx::Class::Manual> - User's manual

=head2 L<DBIx::Class::CDBICompat> - L<Class::DBI> Compat layer

=head2 L<DBIx::Class::DB> - database-level methods
<<<<<<< HEAD

=head2 L<DBIx::Class::Table> - table-level methods

=head2 L<DBIx::Class::Row> - row-level methods

=head2 L<DBIx::Class::PK> - primary key methods
=======

=head2 L<DBIx::Class::Table> - table-level methods

=head2 L<DBIx::Class::Row> - row-level methods

=head2 L<DBIx::Class::PK> - primary key methods

=head2 L<DBIx::Class::ResultSet> - search result-set methods
>>>>>>> c2074366

=head2 L<DBIx::Class::Relationship> - relationships between tables

=head1 AUTHOR

Matt S. Trout <mst@shadowcatsystems.co.uk>

=head1 CONTRIBUTORS

Andy Grundman <andy@hybridized.org>

Brian Cassidy <bricas@cpan.org>

Dan Kubb <dan.kubb-cpan@onautopilot.com>

Dan Sully <daniel@cpan.org>

David Kamholz <dkamholz@cpan.org>

Jules Bean

Marcus Ramberg <mramberg@cpan.org>

Paul Makepeace

=head1 LICENSE

You may distribute this code under the same terms as Perl itself.

=cut
<|MERGE_RESOLUTION|>--- conflicted
+++ resolved
@@ -8,11 +8,6 @@
 
 sub mk_classdata { shift->mk_classaccessor(@_); }
 
-<<<<<<< HEAD
-$VERSION = '0.0499_01';
-
-=======
->>>>>>> c2074366
 1;
 
 =head1 NAME 
@@ -58,11 +53,7 @@
 different users with different rights
 different databases with the same schema.
 
-<<<<<<< HEAD
-=head1 Simple
-=======
 =head2 Simple
->>>>>>> c2074366
 
 First you need to create a base class which all other classes will inherit from.
 See L<DBIx::Class::DB> for information on how to do this.
@@ -92,14 +83,6 @@
 =head2 L<DBIx::Class::CDBICompat> - L<Class::DBI> Compat layer
 
 =head2 L<DBIx::Class::DB> - database-level methods
-<<<<<<< HEAD
-
-=head2 L<DBIx::Class::Table> - table-level methods
-
-=head2 L<DBIx::Class::Row> - row-level methods
-
-=head2 L<DBIx::Class::PK> - primary key methods
-=======
 
 =head2 L<DBIx::Class::Table> - table-level methods
 
@@ -108,7 +91,6 @@
 =head2 L<DBIx::Class::PK> - primary key methods
 
 =head2 L<DBIx::Class::ResultSet> - search result-set methods
->>>>>>> c2074366
 
 =head2 L<DBIx::Class::Relationship> - relationships between tables
 
