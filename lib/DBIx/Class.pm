--- conflicted
+++ resolved
@@ -6,11 +6,7 @@
 use vars qw($VERSION);
 use base qw/DBIx::Class::Componentised Class::Data::Inheritable/;
 
-<<<<<<< HEAD
-$VERSION = '0.04';
-=======
 $VERSION = '0.04001';
->>>>>>> 47bd0267
 
 
 1;
